--- conflicted
+++ resolved
@@ -497,7 +497,6 @@
     return pubKey;
 }
 
-<<<<<<< HEAD
 /**
   Check that MSK is trusted by this device.
   Then, check that USK and SSK are trusted by the MSK.
@@ -592,7 +591,6 @@
     return YES;
 }
 
-=======
 - (void)registerUsersDevicesUpdateNotification
 {
     [[NSNotificationCenter defaultCenter] addObserver:self selector:@selector(usersDevicesDidUpdate:) name:MXDeviceListDidUpdateUsersDevicesNotification object:self.crypto];
@@ -626,7 +624,7 @@
         }
     }
 }
->>>>>>> 36acad51
+
 
 #pragma mark - Signing
 

/*
 Copyright 2014 OpenMarket Ltd
 Copyright 2017 Vector Creations Ltd
 Copyright 2018 New Vector Ltd
 Copyright 2019 The Matrix.org Foundation C.I.C

 Licensed under the Apache License, Version 2.0 (the "License");
 you may not use this file except in compliance with the License.
 You may obtain a copy of the License at
 
 http://www.apache.org/licenses/LICENSE-2.0
 
 Unless required by applicable law or agreed to in writing, software
 distributed under the License is distributed on an "AS IS" BASIS,
 WITHOUT WARRANTIES OR CONDITIONS OF ANY KIND, either express or implied.
 See the License for the specific language governing permissions and
 limitations under the License.
 */

#import "MXRoom.h"

#import "MXSession.h"
#import "MXTools.h"
#import "NSData+MatrixSDK.h"
#import "MXDecryptionResult.h"

#import "MXEncryptedAttachments.h"
#import "MXEncryptedContentFile.h"

#import "MXMediaManager.h"
#import "MXRoomOperation.h"
#import "MXSendReplyEventDefaultStringLocalizer.h"

#import "MXError.h"

#import "MXRoomSync.h"

#import "MXEventContentPollStart.h"

NSString *const kMXRoomDidFlushDataNotification = @"kMXRoomDidFlushDataNotification";
NSString *const kMXRoomInitialSyncNotification = @"kMXRoomInitialSyncNotification";
NSInteger const kMXRoomAlreadyJoinedErrorCode = 9001;

@interface MXRoom ()
{
    /**
     The list of room operations (sending of text, images...) that must be sent
     in the same order as the user typed them.
     These operations are stored in a FIFO and executed one after the other.
     */
    NSMutableArray<MXRoomOperation*> *orderedOperations;

    /**
     The liveTimeline instance.
     Its data is loaded only when [self liveTimeline:] is called.
     */
    MXEventTimeline *liveTimeline;

    /**
     Flag to indicate that the data for `_liveTimeline` must be loaded before use.
     */
    BOOL needToLoadLiveTimeline;

    /**
     FIFO queue of objects waiting for [self liveTimeline:]. 
     */
    NSMutableArray<void (^)(MXEventTimeline *)> *pendingLiveTimelineRequesters;

    /**
     FIFO queue of success blocks waiting for [self members:].
     */
    NSMutableArray<void (^)(MXRoomMembers *)> *pendingMembersRequesters;
    
    /**
     FIFO queue of failure blocks waiting for [self members:].
     */
    NSMutableArray<void (^)(NSError *)> *pendingMembersFailureBlocks;
}
@end

@implementation MXRoom
@synthesize mxSession;

- (instancetype)init
{
    self = [super init];
    if (self)
    {
        _accountData = [[MXRoomAccountData alloc] init];

        _typingUsers = [NSArray array];
        
        orderedOperations = [NSMutableArray array];

        needToLoadLiveTimeline = NO;
    }
    
    return self;
}

- (id)initWithRoomId:(NSString *)roomId andMatrixSession:(MXSession *)mxSession2
{
    // Let's the live MXEventTimeline use its default store.
    return [self initWithRoomId:roomId matrixSession:mxSession2 andStore:nil];
}

- (id)initWithRoomId:(NSString *)roomId matrixSession:(MXSession *)mxSession2 andStore:(id<MXStore>)store
{
    self = [self init];
    if (self)
    {
        _roomId = roomId;
        mxSession = mxSession2;

        if (store)
        {
            liveTimeline = [[MXEventTimeline alloc] initWithRoom:self initialEventId:nil andStore:store];
        }
        else
        {
            // Let the timeline use the session store
            liveTimeline = [[MXEventTimeline alloc] initWithRoom:self andInitialEventId:nil];
        }
        
        //  Update the stored outgoing messages, by removing the sent messages and tagging as failed the others.
        //  Delay refreshing outgoing messages to the next run loop.
        //  Added to avoid the race in MXRoom initialization.
        //  When initializing the room instance it's not stored in the session yet until init finishes.
        //  This causes a failure in summary.sentStatus calculation, so MXRoomSummary.room would be nil.
        dispatch_async(dispatch_get_main_queue(), ^{
            [self refreshOutgoingMessages];
        });
    }
    return self;
}

+ (id)loadRoomFromStore:(id<MXStore>)store withRoomId:(NSString *)roomId matrixSession:(MXSession *)matrixSession
{
    MXRoom *room = [[MXRoom alloc] initWithRoomId:roomId andMatrixSession:matrixSession];
    if (room)
    {
        MXRoomAccountData *accountData = [store accountDataOfRoom:roomId];

        room->needToLoadLiveTimeline = YES;

        // Report the provided accountData.
        // Allocate a new instance if none, in order to handle room tag events for this room.
        room->_accountData = accountData ? accountData : [[MXRoomAccountData alloc] init];

        // Check whether the room is pending on an invitation.
        if (room.summary.membership == MXMembershipInvite)
        {
            // Handle direct flag to decide if it is direct or not
            [room handleInviteDirectFlag];
        }
    }
    return room;
}

- (void)close
{
    // Clean MXRoom
    [liveTimeline removeAllListeners];
}

#pragma mark - Properties implementation
- (MXRoomSummary *)summary
{
    // That makes self.summary a really weak reference
    return [mxSession roomSummaryWithRoomId:_roomId];
}

- (void)liveTimeline:(void (^)(MXEventTimeline *))onComplete
{
    // Is timelime ready?
    if (needToLoadLiveTimeline || pendingLiveTimelineRequesters)
    {
        // Queue the requester
        if (!pendingLiveTimelineRequesters)
        {
            pendingLiveTimelineRequesters = [NSMutableArray array];
            
            MXWeakify(self);
            [mxSession.store loadRoomMessagesForRoom:self.roomId completion:^{
                MXStrongifyAndReturnIfNil(self);
                MXWeakify(self);
                [MXRoomState loadRoomStateFromStore:self.mxSession.store withRoomId:self.roomId matrixSession:self.mxSession onComplete:^(MXRoomState *roomState) {
                    MXStrongifyAndReturnIfNil(self);

                    [self->liveTimeline setState:roomState];

                    // Provide the timelime to pending requesters
                    NSArray<void (^)(MXEventTimeline *)> *liveTimelineRequesters = [self->pendingLiveTimelineRequesters copy];
                    self->pendingLiveTimelineRequesters = nil;

                    for (void (^onRequesterComplete)(MXEventTimeline *) in liveTimelineRequesters)
                    {
                        onRequesterComplete(self->liveTimeline);
                    }
                    MXLogDebug(@"[MXRoom] liveTimeline loaded. Pending requesters: %@", @(liveTimelineRequesters.count));
                }];
            }];
        }

        [pendingLiveTimelineRequesters addObject:onComplete];

        self->needToLoadLiveTimeline = NO;
    }
    else
    {
        onComplete(liveTimeline);
    }
}

- (void)state:(void (^)(MXRoomState *))onComplete
{
    [self liveTimeline:^(MXEventTimeline *theLiveTimeline) {
        onComplete(theLiveTimeline.state);
    }];
}

- (MXHTTPOperation *)members:(void (^)(MXRoomMembers *roomMembers))success
                    failure:(void (^)(NSError *error))failure
{
    return [self members:success lazyLoadedMembers:nil failure:failure];
}

- (MXHTTPOperation*)members:(void (^)(MXRoomMembers *members))success
          lazyLoadedMembers:(void (^)(MXRoomMembers *lazyLoadedMembers))lazyLoadedMembers
                    failure:(void (^)(NSError *error))failure
{
    MXLogDebug(@"[MXRoom] members: roomId: %@", _roomId);
          
    // Create an empty operation that will be mutated later
    MXHTTPOperation *operation = [[MXHTTPOperation alloc] init];

    MXWeakify(self);
    [self liveTimeline:^(MXEventTimeline *liveTimeline) {
        MXStrongifyAndReturnIfNil(self);

        // Return directly liveTimeline.state.members if we have already all of them
        if ([self.mxSession.store hasLoadedAllRoomMembersForRoom:self.roomId])
        {
            MXLogDebug(@"[MXRoom] members: All members are known. Return %@ joined, %@ invited",
                  @(liveTimeline.state.membersCount.joined), @(liveTimeline.state.membersCount.invited));
            success(liveTimeline.state.members);
        }
        else
        {
            MXLogDebug(@"[MXRoom] members: Currently known members: %@ joined, %@ invited",
                  @(liveTimeline.state.membersCount.joined), @(liveTimeline.state.membersCount.invited));
            
            // Return already lazy-loaded room members if requested
            if (lazyLoadedMembers)
            {
                MXLogDebug(@"[MXRoom] members: Call lazyLoadedMembers");
                lazyLoadedMembers(liveTimeline.state.members);
            }

            // Queue the requester
            if (!self->pendingMembersRequesters)
            {
                self->pendingMembersRequesters = [NSMutableArray array];
                self->pendingMembersFailureBlocks = [NSMutableArray array];

                // Else get them from the homeserver
                NSDictionary *parameters;
                if (self.mxSession.store.eventStreamToken)
                {
                    parameters = @{
                                   kMXMembersOfRoomParametersAt: self.mxSession.store.eventStreamToken,
                                   kMXMembersOfRoomParametersNotMembership: kMXMembershipStringLeave
                                   };
                }
                
                MXLogDebug(@"[MXRoom] members: Call /members with parameters: %@", parameters);

                MXWeakify(self);
                MXHTTPOperation *operation2 = [self.mxSession.matrixRestClient membersOfRoom:self.roomId
                                                                              withParameters:parameters
                                                                                     success:^(NSArray *roomMemberEvents)
                {
                    MXStrongifyAndReturnIfNil(self);
                    
                    MXLogDebug(@"[MXRoom] members: roomId: %@. /members returned %@ members", self.roomId, @(roomMemberEvents.count));

                    // Manage the possible race condition where we could have received
                    // update of members from the events stream (/sync) while the /members
                    // request was pending.
                    // In that case, the response of /members is not up-to-date. We must not
                    // use this response as is.
                    // To fix that:
                    //    - we consider that all lazy-loaded members are up-to-date
                    //    - we ignore in the /member response all member events corresponding
                    //      to these already lazy-loaded members
                    NSMutableArray *updatedRoomMemberEvents = [NSMutableArray array];
                    for (MXEvent *roomMemberEvent in roomMemberEvents)
                    {
                        if (![liveTimeline.state.members memberWithUserId:roomMemberEvent.stateKey])
                        {
                            // User not lazy loaded yet, keep their member event from /members response
                            [updatedRoomMemberEvents addObject:roomMemberEvent];
                        }
                    }
                    roomMemberEvents = updatedRoomMemberEvents;

                    // Check if the room has not been left while waiting for the response
                    if ([self.mxSession hasRoomWithRoomId:self.roomId])
                    {
                        [liveTimeline handleLazyLoadedStateEvents:roomMemberEvents];

                        [self.mxSession.store storeHasLoadedAllRoomMembersForRoom:self.roomId andValue:YES];
                        if ([self.mxSession.store respondsToSelector:@selector(commit)])
                        {
                            [self.mxSession.store commit];
                        }
                    }

                    MXLogDebug(@"[MXRoom] members: roomId: %@. /members succeeded. Pending requesters: %@. Members: %@ joined, %@ invited ",
                          self.roomId, @(self->pendingMembersRequesters.count),
                          @(liveTimeline.state.membersCount.joined), @(liveTimeline.state.membersCount.invited));
                    
                    // Provide the members to pending requesters
                    NSArray<void (^)(MXRoomMembers *)> *pendingMembersRequesters = [self->pendingMembersRequesters copy];
                    self->pendingMembersRequesters = nil;
                    self->pendingMembersFailureBlocks = nil;

                    for (void (^onRequesterComplete)(MXRoomMembers *) in pendingMembersRequesters)
                    {
                        onRequesterComplete(liveTimeline.state.members);
                    }

                } failure:^(NSError *error) {
                    MXStrongifyAndReturnIfNil(self);
                    
                    MXLogDebug(@"[MXRoom] members: roomId: %@. /members failed. Pending requesters: %@", self.roomId, @(self->pendingMembersFailureBlocks.count));
                    
                    // Notify the failure to the pending requesters
                    NSArray<void (^)(NSError *)> *pendingRequesters = [self->pendingMembersFailureBlocks copy];
                    self->pendingMembersRequesters = nil;
                    self->pendingMembersFailureBlocks = nil;
                    
                    for (void (^onFailure)(NSError *) in pendingRequesters)
                    {
                        onFailure(error);
                    }
                }];

                [operation mutateTo:operation2];
            }
            else
            {
                MXLogDebug(@"[MXRoom] members: Request already pending for %@ requesters", @(self->pendingMembersRequesters.count));
            }

            if (success)
            {
                [self->pendingMembersRequesters addObject:success];
            }
            
            if (failure)
            {
                [self->pendingMembersFailureBlocks addObject:failure];
            }
        }
    }];

    return operation;
}


- (void)setPartialTextMessage:(NSString *)partialTextMessage
{
    [mxSession.store storePartialTextMessageForRoom:self.roomId partialTextMessage:partialTextMessage];
    if ([mxSession.store respondsToSelector:@selector(commit)])
    {
        [mxSession.store commit];
    }
}

- (NSString *)partialTextMessage
{
    return [mxSession.store partialTextMessageOfRoom:self.roomId];
}


#pragma mark - Sync
- (void)handleJoinedRoomSync:(MXRoomSync *)roomSync onComplete:(void (^)(void))onComplete
{
    MXWeakify(self);
    [self liveTimeline:^(MXEventTimeline *liveTimeline) {
        MXStrongifyAndReturnIfNil(self);

        // Start with ephemeral events
        // Knowing RRs are useful to process timeline events in roomSync
        [self handleEphemeralEvents:roomSync.ephemeral.events inLiveTimeline:liveTimeline];

        // Let the live timeline handle live events
        [liveTimeline handleJoinedRoomSync:roomSync onComplete:^{

            // Handle account data events
            [self handleAccountDataEvents:roomSync.accountData.events liveTimeline:liveTimeline direction:MXTimelineDirectionForwards];
            
            onComplete();
        }];
    }];
}

- (void)handleEphemeralEvents:(NSArray<MXEvent*>*)events inLiveTimeline:(MXEventTimeline *)liveTimeline
{
    for (MXEvent *event in events)
    {
        // Report the room id in the event as it is skipped in /sync response
        event.roomId = self.roomId;
        
        // Handle first typing notifications
        if (event.eventType == MXEventTypeTypingNotification)
        {
            // Typing notifications events are not room messages nor room state events
            // They are just volatile information
            MXJSONModelSetArray(self->_typingUsers, event.content[@"user_ids"]);
            
            // Notify listeners
            [liveTimeline notifyListeners:event direction:MXTimelineDirectionForwards];
        }
        else if (event.eventType == MXEventTypeReceipt)
        {
            [self handleReceiptEvent:event inLiveTimeline:liveTimeline direction:MXTimelineDirectionForwards];
        }
    }
}

- (void)handleInvitedRoomSync:(MXInvitedRoomSync *)invitedRoomSync onComplete:(void (^)(void))onComplete
{
    [self liveTimeline:^(MXEventTimeline *theLiveTimeline) {

        // Let the live timeline handle live events
        [theLiveTimeline handleInvitedRoomSync:invitedRoomSync onComplete:^{
            // Handle direct flag to decide if it is direct or not
            [self handleInviteDirectFlag];
            
            onComplete();
        }];
    }];
}

- (void)handleInviteDirectFlag
{
    // Handle here invite data to decide if it is direct or not
    MXWeakify(self);
    [self state:^(MXRoomState *roomState) {
        MXStrongifyAndReturnIfNil(self);

        // We can use roomState.members because, even in case of lazy loading of room members,
        // my user must be in roomState.members
        MXRoomMembers *roomMembers = roomState.members;
        MXRoomMember *myUser = [roomMembers memberWithUserId:self.mxSession.myUserId];
        BOOL isDirect = NO;

        if (myUser.originalEvent.content[@"is_direct"])
        {
            isDirect = [((NSNumber*)myUser.originalEvent.content[@"is_direct"]) boolValue];
        }

        if (isDirect)
        {
            // Mark as direct this room with the invite sender.
            [self setIsDirect:YES withUserId:myUser.originalEvent.sender success:nil failure:^(NSError *error) {
                MXLogDebug(@"[MXRoom] Failed to tag an invite as a direct chat");
            }];
        }
    }];
}

#pragma mark - Room private account data handling
/**
 Handle private user data events.

 @param accountDataEvents the events to handle.
 @param direction the process direction: MXTimelineDirectionSync or MXTimelineDirectionForwards. MXTimelineDirectionBackwards is not applicable here.
 */
- (void)handleAccountDataEvents:(NSArray<MXEvent*>*)accountDataEvents liveTimeline:(MXEventTimeline*)theLiveTimeline direction:(MXTimelineDirection)direction
{
    for (MXEvent *event in accountDataEvents)
    {
        [_accountData handleEvent:event];

        // Update the store
        if ([mxSession.store respondsToSelector:@selector(storeAccountDataForRoom:userData:)])
        {
            [mxSession.store storeAccountDataForRoom:self.roomId userData:_accountData];
        }

        // And notify listeners
        [theLiveTimeline notifyListeners:event direction:direction];
    }
}


#pragma mark - Stored messages enumerator
- (id<MXEventsEnumerator>)enumeratorForStoredMessages
{
    return [mxSession.store messagesEnumeratorForRoom:self.roomId];
}

- (id<MXEventsEnumerator>)enumeratorForStoredMessagesWithTypeIn:(NSArray<MXEventTypeString> *)types
{
    return [mxSession.store messagesEnumeratorForRoom:self.roomId withTypeIn:types];
}

- (NSUInteger)storedMessagesCount
{
    NSUInteger storedMessagesCount = 0;

    @autoreleasepool
    {
        // Note: For performance, it may worth to have a dedicated MXStore method to get
        // this value
        storedMessagesCount = self.enumeratorForStoredMessages.remaining;
    }

    return storedMessagesCount;
}


#pragma mark - Room operations
- (MXHTTPOperation*)sendEventOfType:(MXEventTypeString)eventTypeString
                            content:(NSDictionary*)content
                           threadId:(NSString*)threadId
                          localEcho:(MXEvent**)localEcho
                            success:(void (^)(NSString *eventId))success
                            failure:(void (^)(NSError *error))failure
{

    __block MXRoomOperation *roomOperation;

    __block MXEvent *event;
    if (localEcho)
    {
        event = *localEcho;
    }

    // Protect the SDK against changes in `content`
    // It is useful in case of:
    //    - e2e encryption where several asynchronous requests may be required before actually sending the event
    //    - message order mechanism where events may be queued
    NSDictionary *contentCopy = [[NSDictionary alloc] initWithDictionary:content copyItems:YES];

    void(^onSuccess)(NSString *) = ^(NSString *eventId) {

        if (event)
        {
            // Update the local echo with its actual identifier (by keeping the initial id).
            NSString *localEventId = event.eventId;
            event.eventId = eventId;

            // Update the local echo state (This will trigger kMXEventDidChangeSentStateNotification notification).
            event.sentState = MXEventSentStateSent;

            // Update stored echo.
            // We keep this event here as local echo to handle correctly outgoing messages from multiple devices.
            // The echo will be removed when the corresponding event will come through the server sync.
            [self updateOutgoingMessage:localEventId withOutgoingMessage:event];
        }

        if (success)
        {
            success(eventId);
        }

        [self handleNextOperationAfter:roomOperation];
    };

    void(^onFailure)(NSError *) = ^(NSError *error) {

        if (event)
        {
            // Update the local echo with the error state (This will trigger kMXEventDidChangeSentStateNotification notification).
            event.sentError = error;
            event.sentState = MXEventSentStateFailed;

            // Update the stored echo.
            [self updateOutgoingMessage:event.eventId withOutgoingMessage:event];
        }

        if (failure)
        {
            failure(error);
        }

        [self handleNextOperationAfter:roomOperation];
    };

    // Check whether the content must be encrypted before sending
    if (mxSession.crypto
        && self.summary.isEncrypted
        && [self isEncryptionRequiredForEventType:eventTypeString])
    {
        // Check whether the provided content is already encrypted
        if ([eventTypeString isEqualToString:kMXEventTypeStringRoomEncrypted])
        {
            // We handle here the case where we have to resent an encrypted message event.
            if (event)
            {
                // Update the local echo sent state.
                event.sentState = MXEventSentStateSending;

                // Update the stored echo.
                [self updateOutgoingMessage:event.eventId withOutgoingMessage:event];
            }

            roomOperation = [self preserveOperationOrder:event block:^{
                MXHTTPOperation *operation = [self _sendEventOfType:eventTypeString content:contentCopy txnId:event.eventId threadId:threadId success:onSuccess failure:onFailure];
                [roomOperation.operation mutateTo:operation];
            }];
        }
        else
        {
            NSDictionary *relatesToJSON = nil;
            
            NSDictionary *contentCopyToEncrypt = nil;
            
            // Store the "m.relates_to" data and remove them from event clear content before encrypting the event content
            if (contentCopy[kMXEventRelationRelatesToKey])
            {
                relatesToJSON = contentCopy[kMXEventRelationRelatesToKey];
                NSMutableDictionary *updatedContent = [contentCopy mutableCopy];
                updatedContent[kMXEventRelationRelatesToKey] = nil;
                contentCopyToEncrypt = [updatedContent copy];
            }
            else
            {
                contentCopyToEncrypt = contentCopy;
            }
            
            // Check whether a local echo is required
            if ([eventTypeString isEqualToString:kMXEventTypeStringRoomMessage]
                || [eventTypeString isEqualToString:kMXEventTypeStringSticker])
            {
                if (!event)
                {
                    // Add a local echo for this message during the sending process.
                    event = [self addLocalEchoForMessageContent:contentCopy eventType:eventTypeString withState:MXEventSentStateEncrypting threadId:threadId];

                    if (localEcho)
                    {
                        // Return the created event.
                        *localEcho = event;
                    }
                }
                else
                {
                    // Update the local echo state (This will trigger kMXEventDidChangeSentStateNotification notification).
                    event.sentState = MXEventSentStateEncrypting;

                    // Update the stored echo.
                    [self updateOutgoingMessage:event.eventId withOutgoingMessage:event];
                }
            }

            MXWeakify(self);
            roomOperation = [self preserveOperationOrder:event block:^{
                MXStrongifyAndReturnIfNil(self);

                MXLogDebug(@"[MXRoom] sendEventOfType(MXCrypto): Encrypting event %@", event.eventId);

                MXWeakify(self);
                MXHTTPOperation *operation = [self->mxSession.crypto encryptEventContent:contentCopyToEncrypt withType:eventTypeString inRoom:self success:^(NSDictionary *encryptedContent, NSString *encryptedEventType) {
                    MXStrongifyAndReturnIfNil(self);

                    MXLogDebug(@"[MXRoom] sendEventOfType(MXCrypto): Encrypt event %@ -> DONE using sessionId: %@", event.eventId, encryptedContent[@"session_id"]);

                    NSDictionary *finalEncryptedContent;
                    
                    // Add "m.relates_to" to encrypted event content if any
                    if (relatesToJSON)
                    {
                        NSMutableDictionary *updatedEncryptedContent = [encryptedContent mutableCopy];
                        updatedEncryptedContent[kMXEventRelationRelatesToKey] = relatesToJSON;
                        finalEncryptedContent = [updatedEncryptedContent copy];
                    }
                    else
                    {
                        finalEncryptedContent = encryptedContent;
                    }
                    
                    if (event)
                    {
                        // Encapsulate the resulting event in a fake encrypted event
                        MXEvent *clearEvent = [self fakeEventWithEventId:event.eventId eventType:eventTypeString andContent:event.content threadId:threadId];

                        event.wireType = encryptedEventType;
                        event.wireContent = finalEncryptedContent;

                        MXEventDecryptionResult *decryptionResult = [[MXEventDecryptionResult alloc] init];
                        decryptionResult.clearEvent = clearEvent.JSONDictionary;
                        decryptionResult.senderCurve25519Key = self.mxSession.crypto.deviceCurve25519Key;
                        decryptionResult.claimedEd25519Key = self.mxSession.crypto.deviceEd25519Key;

                        [event setClearData:decryptionResult];

                        // Update the local echo state (This will trigger kMXEventDidChangeSentStateNotification notification).
                        event.sentState = MXEventSentStateSending;

                        // Update stored echo.
                        [self updateOutgoingMessage:event.eventId withOutgoingMessage:event];
                    }

                    // Send the encrypted content
                    MXHTTPOperation *operation2 = [self _sendEventOfType:encryptedEventType content:finalEncryptedContent txnId:event.eventId threadId:threadId success:^(NSString *eventId) {

                        MXLogDebug(@"[MXRoom] sendEventOfType(MXCrypto): Send event %@ -> DONE. Final event id: %@", event.eventId, eventId);
                        onSuccess(eventId);

                    } failure:onFailure];

                    if (operation2)
                    {
                        // Mutate MXHTTPOperation so that the user can cancel this new operation
                        [roomOperation.operation mutateTo:operation2];
                    }

                } failure:^(NSError *error) {

                    MXLogDebug(@"[MXRoom] sendEventOfType(MXCrypto): Cannot encrypt event %@. Error: %@", event.eventId, error);

                    onFailure(error);
                }];

                [roomOperation.operation mutateTo:operation];
            }];
        }
    }
    else
    {
        // Check whether a local echo is required
        if ([eventTypeString isEqualToString:kMXEventTypeStringRoomMessage]
            || [eventTypeString isEqualToString:kMXEventTypeStringSticker])
        {
            if (!event)
            {
                // Add a local echo for this message during the sending process.
                event = [self addLocalEchoForMessageContent:contentCopy eventType:eventTypeString withState:MXEventSentStateSending threadId:threadId];

                if (localEcho)
                {
                    // Return the created event.
                    *localEcho = event;
                }
            }
            else
            {
                // Update the local echo state (This will trigger kMXEventDidChangeSentStateNotification notification).
                event.sentState = MXEventSentStateSending;

                // Update the stored echo. It will be used to suppress this echo in [self pendingLocalEchoRelatedToEvent];
                [self updateOutgoingMessage:event.eventId withOutgoingMessage:event];
            }
        }

        roomOperation = [self preserveOperationOrder:event block:^{
            MXHTTPOperation *operation = [self _sendEventOfType:eventTypeString content:contentCopy txnId:event.eventId threadId:threadId success:onSuccess failure:onFailure];
            [roomOperation.operation mutateTo:operation];
        }];
    }

    return roomOperation.operation;
}

- (MXHTTPOperation*)_sendEventOfType:(MXEventTypeString)eventTypeString
                             content:(NSDictionary*)content
                               txnId:(NSString*)txnId
                            threadId:(NSString*)threadId
                             success:(void (^)(NSString *eventId))success
                             failure:(void (^)(NSError *error))failure
{
    return [mxSession.matrixRestClient sendEventToRoom:self.roomId threadId:threadId eventType:eventTypeString content:content txnId:txnId success:success failure:failure];
}

- (MXHTTPOperation*)sendStateEventOfType:(MXEventTypeString)eventTypeString
                                 content:(NSDictionary*)content
                                stateKey:(NSString *)stateKey
                                 success:(void (^)(NSString *eventId))success
                                 failure:(void (^)(NSError *error))failure
{
    return [mxSession.matrixRestClient sendStateEventToRoom:self.roomId eventType:eventTypeString content:content stateKey:stateKey success:success failure:failure];
}

- (MXHTTPOperation*)sendMessageWithContent:(NSDictionary*)content
                                  threadId:(NSString*)threadId
                                 localEcho:(MXEvent**)localEcho
                                   success:(void (^)(NSString *eventId))success
                                   failure:(void (^)(NSError *error))failure
{
    return [self sendEventOfType:kMXEventTypeStringRoomMessage content:content threadId:threadId localEcho:localEcho success:success failure:failure];
}

- (MXHTTPOperation*)sendTextMessage:(NSString*)text
                      formattedText:(NSString*)formattedText
                           threadId:(NSString*)threadId
                          localEcho:(MXEvent**)localEcho
                            success:(void (^)(NSString *eventId))success
                            failure:(void (^)(NSError *error))failure
{
    // Prepare the message content
    NSDictionary *msgContent;
    if (!formattedText)
    {
        // This is a simple text message
        msgContent = @{
                       @"msgtype": kMXMessageTypeText,
                       @"body": text
                       };
    }
    else
    {
        // Send the HTML formatted string
        msgContent = @{
                       @"msgtype": kMXMessageTypeText,
                       @"body": text,
                       @"formatted_body": formattedText,
                       @"format": kMXRoomMessageFormatHTML
                       };
    }
    
    return [self sendMessageWithContent:msgContent
                               threadId:threadId
                              localEcho:localEcho
                                success:success
                                failure:failure];
}

- (MXHTTPOperation *)sendTextMessage:(NSString *)text
                            threadId:(NSString*)threadId
                             success:(void (^)(NSString *))success
                             failure:(void (^)(NSError *))failure
{
    return [self sendTextMessage:text formattedText:nil threadId:threadId localEcho:nil success:success failure:failure];
}

- (MXHTTPOperation*)sendEmote:(NSString*)emoteBody
                formattedText:(NSString*)formattedBody
                     threadId:(NSString*)threadId
                    localEcho:(MXEvent**)localEcho
                      success:(void (^)(NSString *eventId))success
                      failure:(void (^)(NSError *error))failure
{
    // Prepare the message content
    NSDictionary *msgContent;
    if (!formattedBody)
    {
        // This is a simple text message
        msgContent = @{
                       @"msgtype": kMXMessageTypeEmote,
                       @"body": emoteBody
                       };
    }
    else
    {
        // Send the HTML formatted string
        msgContent = @{
                       @"msgtype": kMXMessageTypeEmote,
                       @"body": emoteBody,
                       @"formatted_body": formattedBody,
                       @"format": kMXRoomMessageFormatHTML
                       };
    }
    
    return [self sendMessageWithContent:msgContent
                               threadId:threadId
                              localEcho:localEcho
                                success:success
                                failure:failure];
}

- (MXHTTPOperation*)sendImage:(NSData*)imageData
                withImageSize:(CGSize)imageSize
                     mimeType:(NSString*)mimetype
#if TARGET_OS_IPHONE
                 andThumbnail:(UIImage*)thumbnail
#elif TARGET_OS_OSX
                 andThumbnail:(NSImage*)thumbnail
#endif
                     threadId:(NSString*)threadId
                    localEcho:(MXEvent**)localEcho
                      success:(void (^)(NSString *eventId))success
                      failure:(void (^)(NSError *error))failure
{
    return [self sendImage:imageData
             withImageSize:imageSize
                  mimeType:mimetype
              andThumbnail:thumbnail
                  blurHash:nil
                  threadId:threadId
                 localEcho:localEcho
                   success:success
                   failure:failure];
}

- (MXHTTPOperation*)sendImage:(NSData*)imageData
                withImageSize:(CGSize)imageSize
                     mimeType:(NSString*)mimetype
#if TARGET_OS_IPHONE
                 andThumbnail:(UIImage*)thumbnail
#elif TARGET_OS_OSX
                 andThumbnail:(NSImage*)thumbnail
#endif
                     blurHash:(NSString*)blurhash
                     threadId:(NSString*)threadId
                    localEcho:(MXEvent**)localEcho
                      success:(void (^)(NSString *eventId))success
                      failure:(void (^)(NSError *error))failure
{
    __block MXRoomOperation *roomOperation;

    double endRange = 1.0;
    
    // Check whether the content must be encrypted before sending
    if (mxSession.crypto && self.summary.isEncrypted) endRange = 0.9;
    
    // Use the uploader id as fake URL for this image data
    // The URL does not need to be valid as the MediaManager will get the data
    // directly from its cache
    // Pass this id in the URL is a nasty trick to retrieve it later
    MXMediaLoader *uploader = [MXMediaManager prepareUploaderWithMatrixSession:mxSession initialRange:0 andRange:endRange];
    NSString *fakeMediaURI = uploader.uploadId;
    
    NSString *cacheFilePath = [MXMediaManager cachePathForMatrixContentURI:fakeMediaURI andType:mimetype inFolder:self.roomId];
    [MXMediaManager writeMediaData:imageData toFilePath:cacheFilePath];
    
    // Create a fake image name based on imageData to keep the same name for the same image.
    NSString *dataHash = [imageData mx_MD5];
    if (dataHash.length > 7)
    {
        // Crop
        dataHash = [dataHash substringToIndex:7];
    }
    NSString *extension = [MXTools fileExtensionFromContentType:mimetype];
    NSString *filename = [NSString stringWithFormat:@"ima_%@%@", dataHash, extension];
    
    // Prepare the message content for building an echo message
    NSMutableDictionary *msgContent = [@{
                                         @"msgtype": kMXMessageTypeImage,
                                         @"body": filename,
                                         @"url": fakeMediaURI,
                                         @"info": [@{
                                                     @"mimetype": mimetype,
                                                     @"w": @(imageSize.width),
                                                     @"h": @(imageSize.height),
                                                     @"size": @(imageData.length)
                                                     } mutableCopy]
                                         } mutableCopy];
    if (blurhash)
    {
        msgContent[@"info"][@"blurhash"] = blurhash;
    }
    
    __block MXEvent *event;
    __block id uploaderObserver;

    void(^onSuccess)(NSString *) = ^(NSString *eventId) {

        if (success)
        {
            success(eventId);
        }

        [self handleNextOperationAfter:roomOperation];
    };

    void(^onFailure)(NSError *) = ^(NSError *error) {
        
        // Remove outgoing message when its sent has been cancelled
        if ([error.domain isEqualToString:NSURLErrorDomain] && error.code == NSURLErrorCancelled)
        {
            [self removeOutgoingMessage:event.eventId];
        }
        else
        {
            // Update the local echo with the error state (This will trigger kMXEventDidChangeSentStateNotification notification).
            event.sentError = error;
            event.sentState = MXEventSentStateFailed;

            // Update the stored echo.
            [self updateOutgoingMessage:event.eventId withOutgoingMessage:event];
        }
        
        if (uploaderObserver)
        {
            [[NSNotificationCenter defaultCenter] removeObserver:uploaderObserver];
            uploaderObserver = nil;
        }
        
        if (failure)
        {
            failure(error);
        }

        [self handleNextOperationAfter:roomOperation];
    };
    
    // Add a local echo for this message during the sending process.
    MXEventSentState initialSentState = (mxSession.crypto && self.summary.isEncrypted) ? MXEventSentStateEncrypting : MXEventSentStateUploading;
    event = [self addLocalEchoForMessageContent:msgContent eventType:kMXEventTypeStringRoomMessage withState:initialSentState threadId:threadId];
    
    if (localEcho)
    {
        // Return the created event.
        *localEcho = event;
    }

    MXWeakify(self);
    roomOperation = [self preserveOperationOrder:event block:^{
        MXStrongifyAndReturnIfNil(self);

        // Check whether the content must be encrypted before sending
        if (self.mxSession.crypto && self.summary.isEncrypted)
        {
            // Add uploader observer to update the event state
            MXWeakify(self);
            uploaderObserver = [[NSNotificationCenter defaultCenter] addObserverForName:kMXMediaLoaderStateDidChangeNotification object:uploader queue:[NSOperationQueue mainQueue] usingBlock:^(NSNotification *notif) {

                MXStrongifyAndReturnIfNil(self);
                MXMediaLoader *loader = (MXMediaLoader*)notif.object;
                
                // Consider only the upload progress state.
                switch (loader.state) {
                    case MXMediaLoaderStateUploadInProgress:
                    {
                        NSNumber* progressNumber = [loader.statisticsDict valueForKey:kMXMediaLoaderProgressValueKey];
                        if (progressNumber.floatValue)
                        {
                            event.sentState = MXEventSentStateUploading;
                            
                            // Update the stored echo.
                            [self updateOutgoingMessage:event.eventId withOutgoingMessage:event];
                            
                            [[NSNotificationCenter defaultCenter] removeObserver:uploaderObserver];
                            uploaderObserver = nil;
                        }
                        break;
                    }
                    default:
                        break;
                }
            }];

            NSURL *localURL = [NSURL URLWithString:cacheFilePath];
            [MXEncryptedAttachments encryptAttachment:uploader localUrl:localURL success:^(MXEncryptedContentFile *result) {

                [msgContent removeObjectForKey:@"url"];
                msgContent[@"file"] = result.JSONDictionary;

                void(^onDidUpload)(void) = ^{

                    // Do not go further if the orignal request has been cancelled
                    if (roomOperation.isCancelled)
                    {
                        [self handleNextOperationAfter:roomOperation];
                        return;
                    }

                    // Send this content (the sent state of the local echo will be updated, its local storage too).
                    MXHTTPOperation *operation2 = [self sendMessageWithContent:msgContent threadId:threadId localEcho:&event success:onSuccess failure:onFailure];

                    // Retrieve the MXRoomOperation just created for operation2
                    // And use it as the current operation
                    MXRoomOperation *roomOperation2 = [self roomOperationWithHTTPOperation:operation2];
                    [self mutateRoomOperation:roomOperation to:roomOperation2];
                };

                if (!thumbnail)
                {
                    onDidUpload();
                }
                else
                {
                    // Update the stored echo.
                    [self updateOutgoingMessage:event.eventId withOutgoingMessage:event];

                    MXMediaLoader *thumbUploader = [MXMediaManager prepareUploaderWithMatrixSession:self.mxSession initialRange:0.9 andRange:1];

#if TARGET_OS_IPHONE
                    NSData *pngImageData = UIImagePNGRepresentation(thumbnail);
#elif TARGET_OS_OSX
                    CGImageRef cgRef = [thumbnail CGImageForProposedRect:NULL context:nil hints:nil];
                    NSBitmapImageRep *newRep = [[NSBitmapImageRep alloc] initWithCGImage:cgRef];
                    [newRep setSize:[thumbnail size]];
                    NSData *pngImageData = [newRep representationUsingType:NSPNGFileType properties:@{}];
#endif

                    [MXEncryptedAttachments encryptAttachment:thumbUploader data:pngImageData success:^(MXEncryptedContentFile *result) {

                        msgContent[@"info"][@"thumbnail_file"] = result.JSONDictionary;

                        onDidUpload();

                    } failure:onFailure];
                }
            } failure:onFailure];
        }
        else
        {
            // Launch the upload to the Matrix Content repository
            [uploader uploadData:imageData filename:filename mimeType:mimetype success:^(NSString *url) {

                // Do not go further if the orignal request has been cancelled
                if (roomOperation.isCancelled)
                {
                    [self handleNextOperationAfter:roomOperation];
                    return;
                }

                // Copy the cached image to the actual cacheFile path
                NSString *actualCacheFilePath = [MXMediaManager cachePathForMatrixContentURI:url andType:mimetype inFolder:self.roomId];
                NSError *error;
                [[NSFileManager defaultManager] copyItemAtPath:cacheFilePath toPath:actualCacheFilePath error:&error];

                // Update the message content with the mxc:// of the media on the homeserver
                msgContent[@"url"] = url;

                // Make the final request that posts the image event (the sent state of the local echo will be updated, its local storage too).
                MXHTTPOperation *operation2 = [self sendMessageWithContent:msgContent threadId:threadId localEcho:&event success:onSuccess failure:onFailure];

                // Retrieve the MXRoomOperation just created for operation2
                // And use it as the current operation
                MXRoomOperation *roomOperation2 = [self roomOperationWithHTTPOperation:operation2];
                [self mutateRoomOperation:roomOperation to:roomOperation2];

            } failure:onFailure];
        }
    }];

    return roomOperation.operation;
}

- (MXHTTPOperation*)sendVideo:(NSURL*)videoLocalURL
#if TARGET_OS_IPHONE
                withThumbnail:(UIImage*)videoThumbnail
#elif TARGET_OS_OSX
                withThumbnail:(NSImage*)videoThumbnail
#endif
                     threadId:(NSString*)threadId
                    localEcho:(MXEvent**)localEcho
                      success:(void (^)(NSString *eventId))success
                      failure:(void (^)(NSError *error))failure
{
    AVURLAsset *videoAsset = [AVURLAsset assetWithURL:videoLocalURL];
    return [self sendVideoAsset:videoAsset withThumbnail:videoThumbnail threadId:threadId localEcho:localEcho success:success failure:failure];
}

- (MXHTTPOperation*)sendVideoAsset:(AVAsset*)videoAsset
#if TARGET_OS_IPHONE
                     withThumbnail:(UIImage*)videoThumbnail
#elif TARGET_OS_OSX
                     withThumbnail:(NSImage*)videoThumbnail
#endif
                          threadId:(NSString*)threadId
                         localEcho:(MXEvent**)localEcho
                           success:(void (^)(NSString *eventId))success
                           failure:(void (^)(NSError *error))failure
{
    __block MXRoomOperation *roomOperation;

#if TARGET_OS_IPHONE
    NSData *videoThumbnailData = UIImageJPEGRepresentation(videoThumbnail, 0.8);
#elif TARGET_OS_OSX
    CGImageRef cgRef = [videoThumbnail CGImageForProposedRect:NULL context:nil hints:nil];
    NSBitmapImageRep *newRep = [[NSBitmapImageRep alloc] initWithCGImage:cgRef];
    [newRep setSize:[videoThumbnail size]];
    NSData *videoThumbnailData = [newRep representationUsingType:NSJPEGFileType properties: @{NSImageCompressionFactor: @0.8}];
#endif
    
    // Use the uploader id as fake URL for this image data
    // The URL does not need to be valid as the MediaManager will get the data
    // directly from its cache
    // Pass this id in the URL is a nasty trick to retrieve it later
    MXMediaLoader *thumbUploader = [MXMediaManager prepareUploaderWithMatrixSession:self.mxSession initialRange:0 andRange:0.1];
    NSString *fakeMediaURI = thumbUploader.uploadId;
    
    NSString *cacheFilePath = [MXMediaManager cachePathForMatrixContentURI:fakeMediaURI andType:@"image/jpeg" inFolder:self.roomId];
    [MXMediaManager writeMediaData:videoThumbnailData toFilePath:cacheFilePath];
    
    // Prepare the message content for building an echo message
    NSMutableDictionary *msgContent = [@{
                                         @"msgtype": kMXMessageTypeVideo,
                                         @"body": @"Video",
                                         @"url": fakeMediaURI,
                                         @"info": [@{
                                                     @"thumbnail_url": fakeMediaURI,
                                                     @"thumbnail_info": @{
                                                             @"mimetype": @"image/jpeg",
                                                             @"w": @(videoThumbnail.size.width),
                                                             @"h": @(videoThumbnail.size.height),
                                                             @"size": @(videoThumbnailData.length)
                                                             }
                                                     } mutableCopy]
                                         } mutableCopy];
    
    __block MXEvent *event;
    __block id uploaderObserver;

    void(^onSuccess)(NSString *) = ^(NSString *eventId) {

        if (success)
        {
            success(eventId);
        }

        [self handleNextOperationAfter:roomOperation];
    };
    
    void(^onFailure)(NSError *) = ^(NSError *error) {
        
        // Remove outgoing message when its sent has been cancelled
        if ([error.domain isEqualToString:NSURLErrorDomain] && error.code == NSURLErrorCancelled)
        {
            [self removeOutgoingMessage:event.eventId];
        }
        else
        {
            // Update the local echo with the error state (This will trigger kMXEventDidChangeSentStateNotification notification).
            event.sentError = error;
            event.sentState = MXEventSentStateFailed;

            // Update the stored echo.
            [self updateOutgoingMessage:event.eventId withOutgoingMessage:event];
        }
        
        if (uploaderObserver)
        {
            [[NSNotificationCenter defaultCenter] removeObserver:uploaderObserver];
            uploaderObserver = nil;
        }
        
        if (failure)
        {
            failure(error);
        }

        [self handleNextOperationAfter:roomOperation];
    };
    
    // Add a local echo for this message during the sending process.
    event = [self addLocalEchoForMessageContent:msgContent eventType:kMXEventTypeStringRoomMessage withState:MXEventSentStatePreparing threadId:threadId];
    
    if (localEcho)
    {
        // Return the created event.
        *localEcho = event;
    }

    roomOperation = [self preserveOperationOrder:event block:^{

        // Before sending data to the server, convert the video to MP4
        [MXTools convertVideoAssetToMP4:videoAsset
                     withTargetFileSize:[self mxSession].maxUploadSize
                                success:^(NSURL *convertedLocalURL, NSString *mimetype, CGSize size, double durationInMs) {

            if (![[NSFileManager defaultManager] fileExistsAtPath:convertedLocalURL.path])
            {
                failure(nil);
                return;
            }

            // update metadata with result of converter output
            msgContent[@"info"][@"mimetype"] = mimetype;
            msgContent[@"info"][@"w"] = @(size.width);
            msgContent[@"info"][@"h"] = @(size.height);
            msgContent[@"info"][@"duration"] = @((int)floor(durationInMs));

            if (self.mxSession.crypto && self.summary.isEncrypted)
            {
                [MXEncryptedAttachments encryptAttachment:thumbUploader data:videoThumbnailData success:^(MXEncryptedContentFile *result) {

                    // Update thumbnail URL with the actual mxc: URL
                    msgContent[@"info"][@"thumbnail_file"] = result.JSONDictionary;
                    [msgContent[@"info"] removeObjectForKey:@"thumbnail_url"];

                    MXMediaLoader *videoUploader = [MXMediaManager prepareUploaderWithMatrixSession:self.mxSession initialRange:0.1 andRange:1];

                    // Self-proclaimed, "nasty trick" cargoculted from below...
                    // Apply the nasty trick again so that the cell can monitor the upload progress
                    msgContent[@"url"] = videoUploader.uploadId;

                    // Update the local echo state (This will trigger kMXEventDidChangeSentStateNotification notification).
                    event.sentState = MXEventSentStateEncrypting;

                    [self updateOutgoingMessage:event.eventId withOutgoingMessage:event];

                    // Register video uploader observer in order to trigger sent state change
                    MXWeakify(self);
                    uploaderObserver = [[NSNotificationCenter defaultCenter] addObserverForName:kMXMediaLoaderStateDidChangeNotification object:videoUploader queue:[NSOperationQueue mainQueue] usingBlock:^(NSNotification *notif) {

                        MXStrongifyAndReturnIfNil(self);
                        MXMediaLoader *loader = (MXMediaLoader*)notif.object;
                        
                        // Consider only the upload progress state.
                        switch (loader.state) {
                            case MXMediaLoaderStateUploadInProgress:
                            {
                                NSNumber* progressNumber = [loader.statisticsDict valueForKey:kMXMediaLoaderProgressValueKey];
                                if (progressNumber.floatValue)
                                {
                                    event.sentState = MXEventSentStateUploading;
                                    
                                    // Update the stored echo.
                                    [self updateOutgoingMessage:event.eventId withOutgoingMessage:event];
                                    
                                    [[NSNotificationCenter defaultCenter] removeObserver:uploaderObserver];
                                    uploaderObserver = nil;
                                }
                                break;
                            }
                            default:
                                break;
                        }
                    }];

                    [MXEncryptedAttachments encryptAttachment:videoUploader localUrl:convertedLocalURL success:^(MXEncryptedContentFile *result) {

                        // Do not go further if the orignal request has been cancelled
                        if (roomOperation.isCancelled)
                        {
                            [self handleNextOperationAfter:roomOperation];
                            return;
                        }

                        [msgContent removeObjectForKey:@"url"];
                        msgContent[@"file"] = result.JSONDictionary;

                        // Send this content (the sent state of the local echo will be updated, its local storage too).
                        MXHTTPOperation *operation2 = [self sendMessageWithContent:msgContent threadId:threadId localEcho:&event success:onSuccess failure:onFailure];

                        // Retrieve the MXRoomOperation just created for operation2
                        // And use it as the current operation
                        MXRoomOperation *roomOperation2 = [self roomOperationWithHTTPOperation:operation2];
                        [self mutateRoomOperation:roomOperation to:roomOperation2];

                    } failure:onFailure];
                } failure:onFailure];
            }
            else
            {
                // Upload thumbnail
                [thumbUploader uploadData:videoThumbnailData filename:nil mimeType:@"image/jpeg" success:^(NSString *thumbnailUrl) {

                    // Upload video
                    NSData* videoData = [NSData dataWithContentsOfFile:convertedLocalURL.path];
                    if (videoData)
                    {
                        // Copy the cached thumbnail to the actual cacheFile path
                        NSString *actualCacheFilePath = [MXMediaManager cachePathForMatrixContentURI:thumbnailUrl andType:@"image/jpeg" inFolder:self.roomId];
                        NSError *error;
                        [[NSFileManager defaultManager] copyItemAtPath:cacheFilePath toPath:actualCacheFilePath error:&error];

                        MXMediaLoader *videoUploader = [MXMediaManager prepareUploaderWithMatrixSession:self.mxSession initialRange:0.1 andRange:0.9];

                        // Create a fake file name based on videoData to keep the same name for the same file.
                        NSString *dataHash = [videoData mx_MD5];
                        if (dataHash.length > 7)
                        {
                            // Crop
                            dataHash = [dataHash substringToIndex:7];
                        }
                        NSString *extension = [MXTools fileExtensionFromContentType:mimetype];
                        NSString *filename = [NSString stringWithFormat:@"video_%@%@", dataHash, extension];
                        msgContent[@"body"] = filename;

                        // Update thumbnail URL with the actual mxc: URL
                        msgContent[@"info"][@"thumbnail_url"] = thumbnailUrl;

                        // Apply the nasty trick again so that the cell can monitor the upload progress
                        msgContent[@"url"] = videoUploader.uploadId;

                        // Update the local echo state (This will trigger kMXEventDidChangeSentStateNotification notification).
                        event.sentState = MXEventSentStateUploading;

                        [self updateOutgoingMessage:event.eventId withOutgoingMessage:event];

                        [videoUploader uploadData:videoData filename:filename mimeType:mimetype success:^(NSString *videoUrl) {

                            // Do not go further if the orignal request has been cancelled
                            if (roomOperation.isCancelled)
                            {
                                [self handleNextOperationAfter:roomOperation];
                                return;
                            }

                            // Write the video to the actual cacheFile path
                            NSString *actualCacheFilePath = [MXMediaManager cachePathForMatrixContentURI:videoUrl andType:mimetype inFolder:self.roomId];
                            [MXMediaManager writeMediaData:videoData toFilePath:actualCacheFilePath];

                            // Update video URL with the actual mxc: URL
                            msgContent[@"url"] = videoUrl;

                            // And send the Matrix room message video event to the homeserver (the sent state of the local echo will be updated, its local storage too).
                            MXHTTPOperation *operation2 = [self sendMessageWithContent:msgContent threadId:threadId localEcho:&event success:onSuccess failure:onFailure];

                            // Retrieve the MXRoomOperation just created for operation2
                            // And use it as the current operation
                            MXRoomOperation *roomOperation2 = [self roomOperationWithHTTPOperation:operation2];
                            [self mutateRoomOperation:roomOperation to:roomOperation2];

                        } failure:onFailure];
                    }
                    else
                    {
                        onFailure(nil);
                    }
                } failure:onFailure];
            }
        } failure:^{

            onFailure(nil);

        }];

    }];

    return roomOperation.operation;
}

- (MXHTTPOperation*)sendFile:(NSURL*)fileLocalURL
                    mimeType:(NSString*)mimeType
                    threadId:(NSString*)threadId
                   localEcho:(MXEvent**)localEcho
                     success:(void (^)(NSString *eventId))success
                     failure:(void (^)(NSError *error))failure
{
    return [self sendFile:fileLocalURL mimeType:mimeType threadId:threadId localEcho:localEcho success:success failure:failure keepActualFilename:YES];
}

- (MXHTTPOperation*)sendFile:(NSURL*)fileLocalURL
                    mimeType:(NSString*)mimeType
                    threadId:(NSString*)threadId
                   localEcho:(MXEvent**)localEcho
                     success:(void (^)(NSString *eventId))success
                     failure:(void (^)(NSError *error))failure
          keepActualFilename:(BOOL)keepActualName
{
    return [self sendFile:fileLocalURL msgType:kMXMessageTypeFile mimeType:mimeType threadId:threadId localEcho:localEcho success:success failure:failure keepActualFilename:keepActualName];
}

- (MXHTTPOperation*)sendAudioFile:(NSURL*)fileLocalURL
                         mimeType:(NSString*)mimeType
                         threadId:(NSString*)threadId
                        localEcho:(MXEvent**)localEcho
                          success:(void (^)(NSString *eventId))success
                          failure:(void (^)(NSError *error))failure
               keepActualFilename:(BOOL)keepActualName
{
    return [self sendFile:fileLocalURL msgType:kMXMessageTypeAudio mimeType:mimeType threadId:threadId localEcho:localEcho success:success failure:failure keepActualFilename:keepActualName];
}

- (MXHTTPOperation*)sendVoiceMessage:(NSURL*)fileLocalURL
                            mimeType:(NSString*)mimeType
                            duration:(NSUInteger)duration
                             samples:(NSArray<NSNumber *> *)samples
                            threadId:(NSString*)threadId
                           localEcho:(MXEvent**)localEcho
                             success:(void (^)(NSString *eventId))success
                             failure:(void (^)(NSError *error))failure
                  keepActualFilename:(BOOL)keepActualName
{
    NSMutableDictionary *extensibleAudioContent = @{kMXMessageContentKeyExtensibleAudioDuration : @(duration)}.mutableCopy;
 
    static NSUInteger scaledWaveformSampleCeiling = 1024;
    
    NSMutableArray *scaledSamples = [NSMutableArray array];
    for (NSNumber *sample in samples) {
        if (sample.floatValue < 0.0 || sample.floatValue > 1.0) { // Samples should be linearly normalized to [0, 1]
            continue;
        }
        
        [scaledSamples addObject:@((NSInteger)(scaledWaveformSampleCeiling * sample.floatValue))];
    }
    
    if (scaledSamples.count) {
        [extensibleAudioContent setObject:scaledSamples forKey:kMXMessageContentKeyExtensibleAudioWaveform];
    }
    
    return [self _sendFile:fileLocalURL
                   msgType:kMXMessageTypeAudio
           additionalTypes:@{kMXMessageContentKeyVoiceMessageMSC3245 : @{},
                             kMXMessageContentKeyExtensibleAudio: extensibleAudioContent}
                  mimeType:(mimeType ?: @"audio/ogg")
                  threadId:threadId
                 localEcho:localEcho
                   success:success
                   failure:failure
        keepActualFilename:keepActualName];
}

- (MXHTTPOperation*)sendFile:(NSURL*)fileLocalURL
                     msgType:(NSString*)msgType
                    mimeType:(NSString*)mimeType
                    threadId:(NSString*)threadId
                   localEcho:(MXEvent**)localEcho
                     success:(void (^)(NSString *eventId))success
                     failure:(void (^)(NSError *error))failure
          keepActualFilename:(BOOL)keepActualName
{
    return [self _sendFile:fileLocalURL
                   msgType:msgType
           additionalTypes:nil
                  mimeType:mimeType
                  threadId:threadId
                 localEcho:localEcho
                   success:success
                   failure:failure
        keepActualFilename:keepActualName];
}

- (MXHTTPOperation*)_sendFile:(NSURL*)fileLocalURL
                      msgType:(NSString*)msgType
              additionalTypes:(NSDictionary *)additionalTypes
                     mimeType:(NSString*)mimeType
                     threadId:(NSString*)threadId
                    localEcho:(MXEvent**)localEcho
                      success:(void (^)(NSString *eventId))success
                      failure:(void (^)(NSError *error))failure
           keepActualFilename:(BOOL)keepActualName
{
    __block MXRoomOperation *roomOperation;
    
    NSData *fileData = [NSData dataWithContentsOfFile:fileLocalURL.path];
    
    // Use the uploader id as fake URL for this file data
    // The URL does not need to be valid as the MediaManager will get the data
    // directly from its cache
    // Pass this id in the URL is a nasty trick to retrieve it later
    MXMediaLoader *uploader = [MXMediaManager prepareUploaderWithMatrixSession:self.mxSession initialRange:0 andRange:1];
    NSString *fakeMediaURI = uploader.uploadId;
    
    NSString *cacheFilePath = [MXMediaManager cachePathForMatrixContentURI:fakeMediaURI andType:mimeType inFolder:self.roomId];
    [MXMediaManager writeMediaData:fileData toFilePath:cacheFilePath];
    
    // Create a fake name based on fileData to keep the same name for the same file.
    NSString *dataHash = [fileData mx_MD5];
    if (dataHash.length > 7)
    {
        // Crop
        dataHash = [dataHash substringToIndex:7];
    }
    NSString *extension = [MXTools fileExtensionFromContentType:mimeType];
    
    NSString *filename;
    if (keepActualName)
    {
        filename = [fileLocalURL lastPathComponent];
    }
    else
    {
        filename = [NSString stringWithFormat:@"file_%@%@", dataHash, extension];
    }
    
    // Prepare the message content for building an echo message
    NSMutableDictionary *msgContent = @{@"msgtype": msgType,
                                        @"body": filename,
                                        @"url": fakeMediaURI,
                                        @"info": @{
                                                @"mimetype": mimeType,
                                                @"size": @(fileData.length)
                                        },
                                        kMXMessageContentKeyExtensibleText: filename,
                                        kMXMessageContentKeyExtensibleFile: @{
                                                kMXMessageContentKeyExtensibleFileSize: @(fileData.length),
                                                kMXMessageContentKeyExtensibleFileName: filename,
                                                kMXMessageContentKeyExtensibleFileURL: fakeMediaURI,
                                                kMXMessageContentKeyExtensibleFileMimeType: mimeType
                                        }.mutableCopy}.mutableCopy;
    
    if(additionalTypes.count)
    {
        [msgContent addEntriesFromDictionary:additionalTypes];
    }
    
    __block MXEvent *event;
    __block id uploaderObserver;

    void(^onSuccess)(NSString *) = ^(NSString *eventId) {

        if (success)
        {
            success(eventId);
        }

        [self handleNextOperationAfter:roomOperation];
    };

    void(^onFailure)(NSError *) = ^(NSError *error) {
        
        // Remove outgoing message when its sent has been cancelled
        if ([error.domain isEqualToString:NSURLErrorDomain] && error.code == NSURLErrorCancelled)
        {
            [self removeOutgoingMessage:event.eventId];
        }
        else
        {
            // Update the local echo with the error state (This will trigger kMXEventDidChangeSentStateNotification notification).
            event.sentError = error;
            event.sentState = MXEventSentStateFailed;

            // Update the stored echo.
            [self updateOutgoingMessage:event.eventId withOutgoingMessage:event];
        }
        
        if (uploaderObserver)
        {
            [[NSNotificationCenter defaultCenter] removeObserver:uploaderObserver];
            uploaderObserver = nil;
        }
        
        if (failure)
        {
            failure(error);
        }

        [self handleNextOperationAfter:roomOperation];
    };
    
    // Add a local echo for this message during the sending process.
    MXEventSentState initialSentState = (mxSession.crypto && self.summary.isEncrypted) ? MXEventSentStateEncrypting : MXEventSentStateUploading;
    event = [self addLocalEchoForMessageContent:msgContent eventType:kMXEventTypeStringRoomMessage withState:initialSentState threadId:threadId];
    
    if (localEcho)
    {
        // Return the created event.
        *localEcho = event;
    }

    roomOperation = [self preserveOperationOrder:event block:^{

        if (self.mxSession.crypto && self.summary.isEncrypted)
        {
            // Register uploader observer
            MXWeakify(self);
            uploaderObserver = [[NSNotificationCenter defaultCenter] addObserverForName:kMXMediaLoaderStateDidChangeNotification object:uploader queue:[NSOperationQueue mainQueue] usingBlock:^(NSNotification *notif) {

                MXStrongifyAndReturnIfNil(self);
                MXMediaLoader *loader = (MXMediaLoader*)notif.object;
                
                // Consider only the upload progress state.
                switch (loader.state) {
                    case MXMediaLoaderStateUploadInProgress:
                    {
                        NSNumber* progressNumber = [loader.statisticsDict valueForKey:kMXMediaLoaderProgressValueKey];
                        if (progressNumber.floatValue)
                        {
                            event.sentState = MXEventSentStateUploading;
                            
                            // Update the stored echo.
                            [self updateOutgoingMessage:event.eventId withOutgoingMessage:event];
                            
                            [[NSNotificationCenter defaultCenter] removeObserver:uploaderObserver];
                            uploaderObserver = nil;
                        }
                        break;
                    }
                    default:
                        break;
                }

            }];

            [MXEncryptedAttachments encryptAttachment:uploader localUrl:fileLocalURL success:^(MXEncryptedContentFile *result) {

                // Do not go further if the orignal request has been cancelled
                if (roomOperation.isCancelled)
                {
                    [self handleNextOperationAfter:roomOperation];
                    return;
                }

                msgContent[@"url"] = nil;
                msgContent[kMXMessageContentKeyExtensibleFile][kMXMessageContentKeyExtensibleFileURL] = nil;
                msgContent[@"file"] = result.JSONDictionary;

                MXHTTPOperation *operation2 = [self sendMessageWithContent:msgContent threadId:threadId localEcho:&event success:onSuccess failure:onFailure];

                // Retrieve the MXRoomOperation just created for operation2
                // And use it as the current operation
                MXRoomOperation *roomOperation2 = [self roomOperationWithHTTPOperation:operation2];
                [self mutateRoomOperation:roomOperation to:roomOperation2];

            } failure:onFailure];
        }
        else
        {
            // Launch the upload to the Matrix Content repository
            [uploader uploadData:fileData filename:filename mimeType:mimeType success:^(NSString *url) {

                // Do not go further if the orignal request has been cancelled
                if (roomOperation.isCancelled)
                {
                    [self handleNextOperationAfter:roomOperation];
                    return;
                }

                // Copy the cached file to the actual cacheFile path
                NSString *actualCacheFilePath = [MXMediaManager cachePathForMatrixContentURI:url andType:mimeType inFolder:self.roomId];
                NSError *error;
                [[NSFileManager defaultManager] copyItemAtPath:cacheFilePath toPath:actualCacheFilePath error:&error];

                // Update the message content with the mxc:// of the media on the homeserver
                msgContent[@"url"] = url;
                msgContent[kMXMessageContentKeyExtensibleFile][kMXMessageContentKeyExtensibleFileURL] = url;

                // Make the final request that posts the image event
                MXHTTPOperation *operation2 = [self sendMessageWithContent:msgContent threadId:threadId localEcho:&event success:onSuccess failure:onFailure];

                // Retrieve the MXRoomOperation just created for operation2
                // And use it as the current operation
                MXRoomOperation *roomOperation2 = [self roomOperationWithHTTPOperation:operation2];
                [self mutateRoomOperation:roomOperation to:roomOperation2];

            } failure:onFailure];
        }
    }];
    
    return roomOperation.operation;
}

- (void)cancelSendingOperation:(NSString *)localEchoEventId
{
    MXRoomOperation *roomOperation = [self roomOperationWithLocalEventId:localEchoEventId];
    if (roomOperation)
    {
        [roomOperation cancel];
        [self handleNextOperationAfter:roomOperation];
    }
}

- (MXHTTPOperation*)setTopic:(NSString*)topic
                     success:(void (^)(void))success
                     failure:(void (^)(NSError *error))failure
{
    return [mxSession.matrixRestClient setRoomTopic:self.roomId topic:topic success:success failure:failure];
}

- (MXHTTPOperation*)setAvatar:(NSString*)avatar
                     success:(void (^)(void))success
                     failure:(void (^)(NSError *error))failure
{
    return [mxSession.matrixRestClient setRoomAvatar:self.roomId avatar:avatar success:success failure:failure];
}


- (MXHTTPOperation*)setName:(NSString*)name
                    success:(void (^)(void))success
                    failure:(void (^)(NSError *error))failure
{
    return [mxSession.matrixRestClient setRoomName:self.roomId name:name success:success failure:failure];
}

- (MXHTTPOperation *)setHistoryVisibility:(MXRoomHistoryVisibility)historyVisibility
                                  success:(void (^)(void))success
                                  failure:(void (^)(NSError *))failure
{
    return [mxSession.matrixRestClient setRoomHistoryVisibility:self.roomId historyVisibility:historyVisibility success:success failure:failure];
}

- (MXHTTPOperation*)setJoinRule:(MXRoomJoinRule)joinRule
                        success:(void (^)(void))success
                        failure:(void (^)(NSError *error))failure
{
    return [mxSession.matrixRestClient setRoomJoinRule:self.roomId joinRule:joinRule success:success failure:failure];
}

- (MXHTTPOperation*)setGuestAccess:(MXRoomGuestAccess)guestAccess
                           success:(void (^)(void))success
                           failure:(void (^)(NSError *error))failure
{
    return [mxSession.matrixRestClient setRoomGuestAccess:self.roomId guestAccess:guestAccess success:success failure:failure];
}

- (MXHTTPOperation*)setDirectoryVisibility:(MXRoomDirectoryVisibility)directoryVisibility
                                   success:(void (^)(void))success
                                   failure:(void (^)(NSError *error))failure
{
    return [mxSession.matrixRestClient setRoomDirectoryVisibility:self.roomId directoryVisibility:directoryVisibility success:success failure:failure];
}

- (MXHTTPOperation*)addAlias:(NSString *)roomAlias
                     success:(void (^)(void))success
                     failure:(void (^)(NSError *error))failure
{
    return [mxSession.matrixRestClient addRoomAlias:self.roomId alias:roomAlias success:success failure:failure];
}

- (MXHTTPOperation*)removeAlias:(NSString *)roomAlias
                     success:(void (^)(void))success
                     failure:(void (^)(NSError *error))failure
{
    return [mxSession.matrixRestClient removeRoomAlias:roomAlias success:success failure:failure];
}

- (MXHTTPOperation*)setCanonicalAlias:(NSString *)canonicalAlias
                              success:(void (^)(void))success
                              failure:(void (^)(NSError *error))failure
{
    return [mxSession.matrixRestClient setRoomCanonicalAlias:self.roomId canonicalAlias:canonicalAlias success:success failure:failure];
}

- (MXHTTPOperation*)directoryVisibility:(void (^)(MXRoomDirectoryVisibility directoryVisibility))success
                                failure:(void (^)(NSError *error))failure
{
    return [mxSession.matrixRestClient directoryVisibilityOfRoom:self.roomId success:success failure:failure];
}

- (MXHTTPOperation*)join:(void (^)(void))success
                 failure:(void (^)(NSError *error))failure
{
    // On an invite, there is no need of via parameters.
    // The user homeserver already knows other homeservers
    return [mxSession joinRoom:self.roomId viaServers:nil success:^(MXRoom *room) {
        success();
    } failure:failure];
}

- (MXHTTPOperation*)leave:(void (^)(void))success
                  failure:(void (^)(NSError *error))failure
{
    return [mxSession leaveRoom:self.roomId success:success failure:failure];
}

- (MXHTTPOperation*)inviteUser:(NSString*)userId
                       success:(void (^)(void))success
                       failure:(void (^)(NSError *error))failure
{
    return [mxSession.matrixRestClient inviteUser:userId toRoom:self.roomId success:success failure:failure];
}

- (MXHTTPOperation*)inviteUserByEmail:(NSString*)email
                              success:(void (^)(void))success
                              failure:(void (^)(NSError *error))failure
{
    return [mxSession.matrixRestClient inviteUserByEmail:email toRoom:self.roomId success:success failure:failure];
}

- (MXHTTPOperation*)kickUser:(NSString*)userId
                      reason:(NSString*)reason
                     success:(void (^)(void))success
                     failure:(void (^)(NSError *error))failure
{
    return [mxSession.matrixRestClient kickUser:userId fromRoom:self.roomId reason:reason success:success failure:failure];
}

- (MXHTTPOperation*)banUser:(NSString*)userId
                     reason:(NSString*)reason
                    success:(void (^)(void))success
                    failure:(void (^)(NSError *error))failure
{
    return [mxSession.matrixRestClient banUser:userId inRoom:self.roomId reason:reason success:success failure:failure];
}

- (MXHTTPOperation*)unbanUser:(NSString*)userId
                      success:(void (^)(void))success
                      failure:(void (^)(NSError *error))failure
{
    return [mxSession.matrixRestClient unbanUser:userId inRoom:self.roomId success:success failure:failure];
}

- (MXHTTPOperation*)setPowerLevelOfUserWithUserID:(NSString *)userId powerLevel:(NSInteger)powerLevel
                                          success:(void (^)(void))success
                                          failure:(void (^)(NSError *))failure
{
    // Create an empty operation that will be mutated later
    MXHTTPOperation *operation = [[MXHTTPOperation alloc] init];

    MXWeakify(self);
    [self state:^(MXRoomState *roomState) {
        MXStrongifyAndReturnIfNil(self);

        // To set this new value, we have to take the current powerLevels content,
        // Update it with expected values and send it to the home server.
        NSMutableDictionary *newPowerLevelsEventContent = [NSMutableDictionary dictionaryWithDictionary:roomState.powerLevels.JSONDictionary];

        NSMutableDictionary *newPowerLevelsEventContentUsers = [NSMutableDictionary dictionaryWithDictionary:newPowerLevelsEventContent[@"users"]];
        newPowerLevelsEventContentUsers[userId] = [NSNumber numberWithInteger:powerLevel];

        newPowerLevelsEventContent[@"users"] = newPowerLevelsEventContentUsers;

        // Make the request to the HS
        MXHTTPOperation *operation2 = [self sendStateEventOfType:kMXEventTypeStringRoomPowerLevels content:newPowerLevelsEventContent stateKey:nil success:^(NSString *eventId) {
            success();
        } failure:failure];
        
        [operation mutateTo:operation2];
    }];

    return operation;
}

- (MXHTTPOperation*)sendTypingNotification:(BOOL)typing
                                   timeout:(NSUInteger)timeout
                                   success:(void (^)(void))success
                                   failure:(void (^)(NSError *error))failure
{
    return [mxSession.matrixRestClient sendTypingNotificationInRoom:self.roomId typing:typing timeout:timeout success:success failure:failure];
}

- (MXHTTPOperation*)redactEvent:(NSString*)eventId
                         reason:(NSString*)reason
                        success:(void (^)(void))success
                        failure:(void (^)(NSError *error))failure
{
    return [mxSession.matrixRestClient redactEvent:eventId inRoom:self.roomId reason:reason success:success failure:failure];
}

- (MXHTTPOperation *)reportEvent:(NSString *)eventId
                           score:(NSInteger)score
                          reason:(NSString *)reason
                         success:(void (^)(void))success
                         failure:(void (^)(NSError *))failure
{
    return [mxSession.matrixRestClient reportEvent:eventId inRoom:self.roomId score:score reason:reason success:success failure:failure];
}

- (MXHTTPOperation*)setRelatedGroups:(NSArray<NSString *>*)relatedGroups
                        success:(void (^)(void))success
                        failure:(void (^)(NSError *error))failure
{
    return [mxSession.matrixRestClient setRoomRelatedGroups:self.roomId relatedGroups:relatedGroups success:success failure:failure];
}

- (MXHTTPOperation*)sendReplyToEvent:(MXEvent*)eventToReply
                     withTextMessage:(NSString*)textMessage
                formattedTextMessage:(NSString*)formattedTextMessage
                     stringLocalizer:(id<MXSendReplyEventStringLocalizerProtocol>)stringLocalizer
                           localEcho:(MXEvent**)localEcho
                             success:(void (^)(NSString *eventId))success
                             failure:(void (^)(NSError *error))failure
{
    if (![self canReplyToEvent:eventToReply])
    {
        MXLogDebug(@"[MXRoom] Send reply to this event is not supported");
        return nil;
    }
    
    id<MXSendReplyEventStringLocalizerProtocol> finalStringLocalizer;
    
    if (stringLocalizer)
    {
        finalStringLocalizer = stringLocalizer;
    }
    else
    {
        finalStringLocalizer = [MXSendReplyEventDefaultStringLocalizer new];
    }
    
    MXHTTPOperation* operation = nil;
    
    NSString *replyToBody;
    NSString *replyToFormattedBody;
    
    [self getReplyContentBodiesWithEventToReply:eventToReply
                                    textMessage:textMessage
                           formattedTextMessage:formattedTextMessage
                               replyContentBody:&replyToBody
                      replyContentFormattedBody:&replyToFormattedBody
                                stringLocalizer:finalStringLocalizer];
    
    if (replyToBody && replyToFormattedBody)
    {
        NSString *eventId = eventToReply.eventId;
        
<<<<<<< HEAD
        NSDictionary *relatesToDict = @{
            @"m.in_reply_to" :
                @{
                    @"event_id" : eventId
                }
        };
=======
        NSDictionary *relatesToDict = nil;
        if (eventToReply.threadIdentifier)
        {
            relatesToDict = @{
                @"rel_type": MXEventRelationTypeThread,
                @"event_id" : eventToReply.threadIdentifier,
                @"m.in_reply_to" :
                    @{
                        @"event_id" : eventId
                    }
            };
        }
        else
        {
            relatesToDict = @{
                @"m.in_reply_to" :
                    @{
                        @"event_id" : eventId
                    }
            };
        }
>>>>>>> a1a5fe54
        
        NSMutableDictionary *msgContent = [NSMutableDictionary dictionary];
        
        msgContent[@"format"] = kMXRoomMessageFormatHTML;
        msgContent[@"msgtype"] = kMXMessageTypeText;
        msgContent[@"body"] = replyToBody;
        msgContent[@"formatted_body"] = replyToFormattedBody;
        msgContent[kMXEventRelationRelatesToKey] = relatesToDict;
        
        operation = [self sendMessageWithContent:msgContent
                                        threadId:eventToReply.threadIdentifier  //  reply in the same thread
                                       localEcho:localEcho
                                         success:success
                                         failure:failure];
    }
    else
    {
        MXLogDebug(@"[MXRoom] Fail to generate reply body and formatted body");
    }
    
    return operation;
}

/**
 Build reply to body and formatted body.
 
 @param eventToReply the event to reply. Should be 'm.room.message' event type.
 @param textMessage the text to send.
 @param formattedTextMessage the optional HTML formatted string of the text to send.
 @param replyContentBody reply string of the text to send.
 @param replyContentFormattedBody reply HTML formatted string of the text to send.
 @param stringLocalizer string localizations used when building reply content bodies.
 
 */
- (void)getReplyContentBodiesWithEventToReply:(MXEvent*)eventToReply
                                  textMessage:(NSString*)textMessage
                         formattedTextMessage:(NSString*)formattedTextMessage
                             replyContentBody:(NSString**)replyContentBody
                    replyContentFormattedBody:(NSString**)replyContentFormattedBody
                              stringLocalizer:(id<MXSendReplyEventStringLocalizerProtocol>)stringLocalizer
{
    NSString *msgtype;
    MXJSONModelSetString(msgtype, eventToReply.content[@"msgtype"]);
    
    if (!msgtype)
    {
        return;
    }
    
    BOOL eventToReplyIsAlreadyAReply = eventToReply.isReplyEvent;
    BOOL isSenderMessageAnEmote = [msgtype isEqualToString:kMXMessageTypeEmote];
    
    NSString *senderMessageBody;
    NSString *senderMessageFormattedBody;
    
    if ([msgtype isEqualToString:kMXMessageTypeText]
        || [msgtype isEqualToString:kMXMessageTypeNotice]
        || [msgtype isEqualToString:kMXMessageTypeEmote])
    {
        NSString *eventToReplyMessageBody = eventToReply.content[@"body"];
        
        // Use formatted body only if the format is known
        NSString *eventToReplyMessageFormattedBody;
        if ([eventToReply.content[@"format"] isEqualToString:kMXRoomMessageFormatHTML])
        {
            eventToReplyMessageFormattedBody = eventToReply.content[@"formatted_body"];
        }
        
        senderMessageBody = eventToReplyMessageBody;
        senderMessageFormattedBody = eventToReplyMessageFormattedBody ?: eventToReplyMessageBody;
    }
    else if ([msgtype isEqualToString:kMXMessageTypeImage])
    {
        senderMessageBody = stringLocalizer.senderSentAnImage;
        senderMessageFormattedBody = senderMessageBody;
    }
    else if ([msgtype isEqualToString:kMXMessageTypeVideo])
    {
        senderMessageBody = stringLocalizer.senderSentAVideo;
        senderMessageFormattedBody = senderMessageBody;
    }
    else if (eventToReply.isVoiceMessage)
    {
        senderMessageBody = stringLocalizer.senderSentAVoiceMessage;
        senderMessageFormattedBody = senderMessageBody;
    }
    else if ([msgtype isEqualToString:kMXMessageTypeAudio])
    {
        senderMessageBody = stringLocalizer.senderSentAnAudioFile;
        senderMessageFormattedBody = senderMessageBody;
    }
    else if ([msgtype isEqualToString:kMXMessageTypeFile])
    {
        senderMessageBody = stringLocalizer.senderSentAFile;
        senderMessageFormattedBody = senderMessageBody;
    }
    else
    {
        // Other message types are not supported
        MXLogDebug(@"[MXRoom] Reply to message type %@ is not supported", msgtype);
    }
    
    if (senderMessageBody && senderMessageFormattedBody)
    {
        *replyContentBody = [self replyMessageBodyFromSender:eventToReply.sender
                                           senderMessageBody:senderMessageBody
                                      isSenderMessageAnEmote:isSenderMessageAnEmote
                                     isSenderMessageAReplyTo:eventToReplyIsAlreadyAReply
                                                replyMessage:textMessage];
        
        // As formatted body is mandatory for a reply message, use non formatted to build it
        NSString *finalFormattedTextMessage = formattedTextMessage ?: textMessage;
        
        *replyContentFormattedBody = [self replyMessageFormattedBodyFromEventToReply:eventToReply
                                                          senderMessageFormattedBody:senderMessageFormattedBody
                                                              isSenderMessageAnEmote:isSenderMessageAnEmote
                                                               replyFormattedMessage:finalFormattedTextMessage
                                                                     stringLocalizer:stringLocalizer];
    }
}

/**
 Build reply body.
 
 Example of reply body:
 `> <@sender:matrix.org> sent an image.\n\nReply message`
 
 @param sender The sender of the message.
 @param senderMessageBody The message body of the sender.
 @param isSenderMessageAnEmote Indicate if the sender message is an emote (/me).
 @param isSenderMessageAReplyTo Indicate if the sender message is already a reply to message.
 @param replyMessage The response for the sender message.
 
 @return Reply message body.
 */
- (NSString*)replyMessageBodyFromSender:(NSString*)sender
                      senderMessageBody:(NSString*)senderMessageBody
                 isSenderMessageAnEmote:(BOOL)isSenderMessageAnEmote
                isSenderMessageAReplyTo:(BOOL)isSenderMessageAReplyTo
                           replyMessage:(NSString*)replyMessage
{
    // Sender reply body split by lines
    NSMutableArray<NSString*> *senderReplyBodyLines = [[senderMessageBody componentsSeparatedByString:@"\n"] mutableCopy];
    
    // Strip previous reply to, if the event was already a reply
    if (isSenderMessageAReplyTo)
    {
        // Removes lines beginning with `> ` until you reach one that doesn't.
        while (senderReplyBodyLines.count && [senderReplyBodyLines.firstObject hasPrefix:@"> "])
        {
            [senderReplyBodyLines removeObjectAtIndex:0];
        }
        
        // Reply fallback has a blank line after it, so remove it to prevent leading newline
        if (senderReplyBodyLines.firstObject.length == 0)
        {
            [senderReplyBodyLines removeObjectAtIndex:0];
        }
    }
    
    // Build sender message reply body part
    
    // Add user id on first line
    NSString *firstLine = senderReplyBodyLines.firstObject;
    if (firstLine)
    {
        NSString *newFirstLine;
        
        if (isSenderMessageAnEmote)
        {
            newFirstLine = [NSString stringWithFormat:@"* <%@> %@", sender, firstLine];
        }
        else
        {
            newFirstLine = [NSString stringWithFormat:@"<%@> %@", sender, firstLine];
        }
        senderReplyBodyLines[0] = newFirstLine;
    }
    
    NSUInteger messageToReplyBodyLineIndex = 0;
    
    // Add reply `> ` sequence at begining of each line
    for (NSString *messageToReplyBodyLine in [senderReplyBodyLines copy])
    {
        senderReplyBodyLines[messageToReplyBodyLineIndex] = [NSString stringWithFormat:@"> %@",  messageToReplyBodyLine];
        messageToReplyBodyLineIndex++;
    }
    
    // Build final message body with sender message and reply message
    NSMutableString *messageBody = [NSMutableString string];
    [messageBody appendString:[senderReplyBodyLines componentsJoinedByString:@"\n"]];
    [messageBody appendString:@"\n\n"]; // Add separator between sender message and reply message
    [messageBody appendString:replyMessage];
    
    return [messageBody copy];
}

/**
 Build reply formatted body.
 
 Example of reply formatted body:
 `<mx-reply><blockquote><a href=\"https://matrix.to/#/!vjFxDRtZSSdspfTSEr:matrix.org/$15237084491191492ssFoA:matrix.org\">In reply to</a> <a href=\"https://matrix.to/#/@sender:matrix.org\">@sender:matrix.org</a><br>sent an image.</blockquote></mx-reply>Reply message`
 
 @param eventToReply The sender event to reply.
 @param senderMessageFormattedBody The message body of the sender.
 @param isSenderMessageAnEmote Indicate if the sender message is an emote (/me).
 @param replyFormattedMessage The response for the sender message. HTML formatted string if any otherwise non formatted string as reply formatted body is mandatory.
 @param stringLocalizer string localizations used when building formatted body.
 
 @return reply message body.
 */
- (NSString*)replyMessageFormattedBodyFromEventToReply:(MXEvent*)eventToReply
                            senderMessageFormattedBody:(NSString*)senderMessageFormattedBody
                                isSenderMessageAnEmote:(BOOL)isSenderMessageAnEmote
                                 replyFormattedMessage:(NSString*)replyFormattedMessage
                                       stringLocalizer:(id<MXSendReplyEventStringLocalizerProtocol>)stringLocalizer
{
    NSString *eventId = eventToReply.eventId;
    NSString *roomId = eventToReply.roomId;
    NSString *sender = eventToReply.sender;
    
    if (!eventId || !roomId || !sender)
    {
        MXLogDebug(@"[MXRoom] roomId, eventId and sender cound not be nil");
        return nil;
    }
    
    NSString *replySenderMessageFormattedBody;
    
    // Strip any previous "reply to"
    NSError *error = nil;
    NSRegularExpression *replyRegex = [NSRegularExpression regularExpressionWithPattern:@"<mx-reply>.*</mx-reply>"
                                                                                options:NSRegularExpressionCaseInsensitive | NSRegularExpressionDotMatchesLineSeparators
                                                                                  error:&error];
    NSString *senderMessageFormattedBodyWithoutReply = [replyRegex stringByReplacingMatchesInString:senderMessageFormattedBody options:0 range:NSMakeRange(0, senderMessageFormattedBody.length) withTemplate:@""];
    
    if (error)
    {
        MXLogDebug(@"[MXRoom] Fail to strip previous reply to message");
    }
    
    if (senderMessageFormattedBodyWithoutReply)
    {
        replySenderMessageFormattedBody = senderMessageFormattedBodyWithoutReply;
    }
    else
    {
        replySenderMessageFormattedBody = senderMessageFormattedBody;
    }
    
    // Build reply formatted body
    
    NSString *eventPermalink = [MXTools permalinkToEvent:eventId inRoom:roomId];
    NSString *userPermalink = [MXTools permalinkToUserWithUserId:sender];
    
    NSMutableString *replyMessageFormattedBody = [NSMutableString string];
    
    // Start reply quote
    [replyMessageFormattedBody appendString:@"<mx-reply><blockquote>"];
    
    // Add event link
    [replyMessageFormattedBody appendFormat:@"<a href=\"%@\">%@</a> ", eventPermalink, stringLocalizer.messageToReplyToPrefix];
    
    if (isSenderMessageAnEmote)
    {
        [replyMessageFormattedBody appendString:@"* "];
    }
    
    // Add user link
    [replyMessageFormattedBody appendFormat:@"<a href=\"%@\">%@</a>", userPermalink, sender];
    
    [replyMessageFormattedBody appendString:@"<br>"];
    
    // Add sender message
    [replyMessageFormattedBody appendString:replySenderMessageFormattedBody];
    
    // End reply quote
    [replyMessageFormattedBody appendString:@"</blockquote></mx-reply>"];
    
    // Add reply message
    [replyMessageFormattedBody appendString:replyFormattedMessage];
    
    return replyMessageFormattedBody;
}

- (BOOL)canReplyToEvent:(MXEvent *)eventToReply
{
    if (eventToReply.eventType != MXEventTypeRoomMessage)
    {
        return NO;
    }
    
    BOOL canReplyToEvent = NO;
    
    NSString *messageType = eventToReply.content[@"msgtype"];
    
    if (messageType)
    {
        NSArray *supportedMessageTypes = @[
                                           kMXMessageTypeText,
                                           kMXMessageTypeNotice,
                                           kMXMessageTypeEmote,
                                           kMXMessageTypeImage,
                                           kMXMessageTypeVideo,
                                           kMXMessageTypeAudio,
                                           kMXMessageTypeFile
                                           ];
        
        canReplyToEvent = [supportedMessageTypes containsObject:messageType];
    }
    
    return canReplyToEvent;
}

#pragma mark - Polls

- (MXHTTPOperation *)sendPollStartWithContent:(MXEventContentPollStart *)content
                                    localEcho:(MXEvent **)localEcho
                                      success:(void (^)(NSString *))success
                                      failure:(void (^)(NSError *))failure
{
    NSParameterAssert(content);
    
    if (content.question.length == 0)
    {
        MXLogError(@"[MXRoom] Cannot send poll with empty question.");
        return nil;
    }
    
    if (content.answerOptions.count < 2)
    {
        MXLogError(@"[MXRoom] Cannot send poll with less than 2 answer options.");
        return nil;
    }
    
    for (MXEventContentPollStartAnswerOption *answerOption in content.answerOptions) {
        if (answerOption.text.length == 0) {
            MXLogError(@"[MXRoom] Cannot send poll with empty answer option.");
            return nil;
        }
    }

    return [self sendEventOfType:kMXEventTypeStringPollStart content:content.JSONDictionary localEcho:localEcho success:success failure:failure];
}

- (MXHTTPOperation *)sendPollResponseForEvent:(MXEvent *)pollStartEvent
                        withAnswerIdentifiers:(NSArray<NSString *> *)answerIdentifiers
                                    localEcho:(MXEvent **)localEcho
                                      success:(void (^)(NSString *))success
                                      failure:(void (^)(NSError *))failure
{
    NSParameterAssert(pollStartEvent);
    NSAssert([pollStartEvent.type isEqualToString:kMXEventTypeStringPollStart], @"Invalid event type");
    NSParameterAssert(answerIdentifiers);
    
    for (NSString *answerIdentifier in answerIdentifiers)
    {
        if (answerIdentifier.length == 0) {
            MXLogError(@"[MXRoom] Cannot send poll answer with empty identifier.");
            return nil;
        }
    }
    
    MXEventContentRelatesTo *relatesTo = [[MXEventContentRelatesTo alloc] initWithRelationType:MXEventRelationTypeReference
                                                                                       eventId:pollStartEvent.eventId];
    
    NSDictionary *content = @{
        kMXEventRelationRelatesToKey: relatesTo.JSONDictionary,
        kMXMessageContentKeyExtensiblePollResponse: @{ kMXMessageContentKeyExtensiblePollAnswers: answerIdentifiers }
    };
    
    return [self sendEventOfType:kMXEventTypeStringPollResponse content:content localEcho:localEcho success:success failure:failure];
}

- (MXHTTPOperation *)sendPollEndForEvent:(MXEvent *)pollStartEvent
                               localEcho:(MXEvent **)localEcho
                                 success:(void (^)(NSString *))success
                                 failure:(void (^)(NSError *))failure
{
    NSParameterAssert(pollStartEvent);
    NSAssert([pollStartEvent.type isEqualToString:kMXEventTypeStringPollStart], @"Invalid event type");
    
    MXEventContentRelatesTo *relatesTo = [[MXEventContentRelatesTo alloc] initWithRelationType:MXEventRelationTypeReference
                                                                                       eventId:pollStartEvent.eventId];
    
    NSDictionary *content = @{
        kMXEventRelationRelatesToKey: relatesTo.JSONDictionary,
        kMXMessageContentKeyExtensiblePollEnd: @{}
    };
    
    return [self sendEventOfType:kMXEventTypeStringPollEnd content:content localEcho:localEcho success:success failure:failure];
}

#pragma mark - Message order preserving
/**
 Make sure that `block` will be called in the order expected by the end user.

 @param localEvent the local echo event corresponding to the event being sent.
 @param block the code block to schedule.
 @return a `MXRoomOperation` object.
 */
- (MXRoomOperation *)preserveOperationOrder:(MXEvent*)localEvent block:(void (^)(void))block
{
    // Queue the operation requests
    MXRoomOperation *roomOperation = [[MXRoomOperation alloc] init];
    roomOperation.localEventId = localEvent.eventId;
    roomOperation.operation = [[MXHTTPOperation alloc] init];
    roomOperation.block = block;

    [orderedOperations addObject:roomOperation];

    // Launch the operation if there is none pending or executing.
    if (orderedOperations.count == 1)
    {
        // Dispatch so that we can return the new`roomOperation` to the caller
        // before calling its block
        dispatch_async(dispatch_get_main_queue(), ^{
            roomOperation.block();
        });
    }

    return roomOperation;
}

/**
 Run the next ordered operation.

 @param roomOperation the operation that has just finished.
 */
- (void)handleNextOperationAfter:(MXRoomOperation*)roomOperation
{
    BOOL isRunningRoomOperation = (orderedOperations.count && roomOperation == orderedOperations[0]);

    [orderedOperations removeObject:roomOperation];

    // Launch the next operation if this is the current one that completes
    if (isRunningRoomOperation && orderedOperations.count)
    {
        MXRoomOperation *nextRoomOperation = orderedOperations[0];

        // Launch it if it was not cancelled
        if (!nextRoomOperation.isCancelled)
        {
            nextRoomOperation.block();
        }
        else
        {
            [self handleNextOperationAfter:nextRoomOperation];
        }
    }
}

/**
 Find the `MXRoomOperation` instance that corresponds to the given HTTP operation.

 @param operation the HTTP operation to retrieve.
 @return the corresponding `MXRoomOperation` object.
 */
- (MXRoomOperation *)roomOperationWithHTTPOperation:(MXHTTPOperation*)operation
{
    MXRoomOperation *theRoomOperation;

    for (MXRoomOperation *roomOperation in orderedOperations)
    {
        if (roomOperation.operation == operation)
        {
            theRoomOperation = roomOperation;
            break;
        }
    }

    return theRoomOperation;
}

/**
 Find the `MXRoomOperation` instance that corresponds to the id of a local echo event.

 @param localEventId the id of the local echo event to retrieve.
 @return the corresponding `MXRoomOperation` object.
 */
- (MXRoomOperation *)roomOperationWithLocalEventId:(NSString*)localEventId
{
    MXRoomOperation *theRoomOperation;

    for (MXRoomOperation *roomOperation in orderedOperations)
    {
        if ([roomOperation.localEventId isEqualToString:localEventId])
        {
            theRoomOperation = roomOperation;
            break;
        }
    }

    return theRoomOperation;
}

/**
 Mutate the `MXRoomOperation` instance into another operation.

 @param roomOperation the operation to mutate.
 @param newRomOperation the other operation to copy data from.
 */
- (void)mutateRoomOperation:(MXRoomOperation*)roomOperation to:(MXRoomOperation*)newRomOperation
{
    if (newRomOperation)
    {
        [roomOperation.operation mutateTo:newRomOperation.operation];
        roomOperation.block = newRomOperation.block;

        // newRoomOperation is now incarned into roomOperation
        // Avoid to execute the same operation twice
        [orderedOperations removeObject:newRomOperation];

        // If roomOperation was running, run newRoomOperation
        // This happens when an ordered operation cascades another one
        if (orderedOperations.count && orderedOperations[0] == roomOperation)
        {
            roomOperation.block();
        }
    }
}


#pragma mark - Events listeners on the live timeline
- (id)listenToEvents:(MXOnRoomEvent)onEvent
{
    // We do not need the live timeline data to be loaded to set a listener
    return [liveTimeline listenToEvents:onEvent];
}

- (id)listenToEventsOfTypes:(NSArray<MXEventTypeString> *)types onEvent:(MXOnRoomEvent)onEvent
{
    return [liveTimeline listenToEventsOfTypes:types onEvent:onEvent];
}

- (void)removeListener:(id)listener
{
    [liveTimeline removeListener:listener];
}

- (void)removeAllListeners
{
    [liveTimeline removeAllListeners];
}


#pragma mark - Events timeline
- (MXEventTimeline*)timelineOnEvent:(NSString*)eventId;
{
    return [[MXEventTimeline alloc] initWithRoom:self andInitialEventId:eventId];
}


#pragma mark - Fake event objects creation
- (MXEvent*)fakeEventWithEventId:(NSString*)eventId eventType:(NSString*)eventType andContent:(NSDictionary*)content threadId:(NSString*)threadId
{
    if (!eventId)
    {
        eventId = [NSString stringWithFormat:@"%@%@", kMXEventLocalEventIdPrefix, [[NSProcessInfo processInfo] globallyUniqueString]];
    }
    
    MXEvent *event = [[MXEvent alloc] init];
    event.roomId = _roomId;
    event.eventId = eventId;
    event.wireType = eventType;
    event.originServerTs = (uint64_t) ([[NSDate date] timeIntervalSince1970] * 1000);
    event.sender = mxSession.myUserId;
    if (threadId)
    {
        NSMutableDictionary *newContent = [NSMutableDictionary dictionaryWithDictionary:content];
        newContent[@"m.relates_to"] = @{
            @"rel_type": MXEventRelationTypeThread,
            @"event_id": threadId
        };
        event.wireContent = newContent;
    }
    else
    {
        event.wireContent = content;
    }
    
    return event;
}

- (MXEvent*)fakeRoomMessageEventWithEventId:(NSString*)eventId andContent:(NSDictionary<NSString*, id>*)content threadId:(NSString*)threadId
{
    return [self fakeEventWithEventId:eventId eventType:kMXEventTypeStringRoomMessage andContent:content threadId:threadId];
}

#pragma mark - Outgoing events management
- (void)storeOutgoingMessage:(MXEvent*)outgoingMessage
{
    [mxSession.store storeOutgoingMessageForRoom:self.roomId outgoingMessage:outgoingMessage];
    if ([mxSession.store respondsToSelector:@selector(commit)])
    {
        [mxSession.store commit];
    }
}

- (void)removeAllOutgoingMessages
{
    [mxSession.store removeAllOutgoingMessagesFromRoom:self.roomId];
    if ([mxSession.store respondsToSelector:@selector(commit)])
    {
        [mxSession.store commit];
    }

    // If required, update the last message
    [mxSession eventWithEventId:self.summary.lastMessage.eventId
                         inRoom:_roomId
                        success:^(MXEvent *event) {
        if (event.sentState != MXEventSentStateSent)
        {
            [self.summary resetLastMessage:nil failure:nil commit:YES];
        }
    } failure:nil];
}

- (void)removeOutgoingMessage:(NSString*)outgoingMessageEventId
{
    [mxSession.store removeOutgoingMessageFromRoom:self.roomId outgoingMessage:outgoingMessageEventId];
    if ([mxSession.store respondsToSelector:@selector(commit)])
    {
        [mxSession.store commit];
    }

    // If required, update the last message
    if ([self.summary.lastMessage.eventId isEqualToString:outgoingMessageEventId])
    {
        [self.summary resetLastMessage:nil failure:nil commit:YES];
    }
}

- (void)updateOutgoingMessage:(NSString *)outgoingMessageEventId withOutgoingMessage:(MXEvent *)outgoingMessage
{
    // Do the update by removing the existing one and create a new one
    // Thus, `outgoingMessage` will go at the end of the outgoing messages list
    [mxSession.store removeOutgoingMessageFromRoom:self.roomId outgoingMessage:outgoingMessageEventId];
    [mxSession.store storeOutgoingMessageForRoom:self.roomId outgoingMessage:outgoingMessage];

    if ([mxSession.store respondsToSelector:@selector(commit)])
    {
        [mxSession.store commit];
    }
}

- (NSArray<MXEvent*>*)outgoingMessages
{
    return [mxSession.store outgoingMessagesInRoom:self.roomId];
}

- (void)refreshOutgoingMessages
{
    // Update the stored outgoing messages, by removing the sent messages and tagging as failed the others.
    NSArray<MXEvent*>* outgoingMessages = self.outgoingMessages;
    
    if (outgoingMessages.count && [mxSession.store respondsToSelector:@selector(commit)])
    {
        for (NSInteger index = 0; index < outgoingMessages.count;)
        {
            MXEvent *outgoingMessage = [outgoingMessages objectAtIndex:index];
            
            // Remove successfully sent messages
            if (outgoingMessage.isLocalEvent == NO)
            {
                [mxSession.store removeOutgoingMessageFromRoom:_roomId outgoingMessage:outgoingMessage.eventId];
                continue;
            }
            else
            {
                // Here the message sending has failed
                outgoingMessage.sentState = MXEventSentStateFailed;
                
                // Erase the timestamp
                outgoingMessage.originServerTs = kMXUndefinedTimestamp;
            }
            
            index++;
        }
        
        [mxSession.store commit];
    }
}

#pragma mark - Local echo handling

- (MXEvent*)addLocalEchoForMessageContent:(NSDictionary*)msgContent
                                eventType:(MXEventTypeString)eventType
                                withState:(MXEventSentState)eventState
                                 threadId:(NSString*)threadId
{
    // Create a room message event.
    MXEvent *localEcho = [self fakeEventWithEventId:nil eventType:eventType andContent:msgContent threadId:threadId];
    localEcho.sentState = eventState;

    // Register the echo as pending for its future deletion
    [self storeOutgoingMessage:localEcho];

    // Update the room summary
    [self.summary handleEvent:localEcho];

    return localEcho;
}

- (MXEvent*)pendingLocalEchoRelatedToEvent:(MXEvent*)event
{
    // Note: event is supposed here to be an outgoing event received from the server sync.
    MXEvent *localEcho = nil;

    NSString *msgtype;
    MXJSONModelSetString(msgtype, event.content[@"msgtype"]);

    if (msgtype)
    {
        // We look first for a pending event with the same event id (This happens when server response is received before server sync).
        NSArray<MXEvent*>* pendingLocalEchoes = self.outgoingMessages;
        for (NSInteger index = 0; index < pendingLocalEchoes.count; index++)
        {
            localEcho = [pendingLocalEchoes objectAtIndex:index];
            if ([localEcho.eventId isEqualToString:event.eventId])
            {
                break;
            }
            localEcho = nil;
        }

        // If none, we return the pending event (if any) whose content matches with received event content.
        if (!localEcho)
        {
            for (NSInteger index = 0; index < pendingLocalEchoes.count; index++)
            {
                localEcho = [pendingLocalEchoes objectAtIndex:index];
                NSString *pendingEventType = localEcho.content[@"msgtype"];

                if ([msgtype isEqualToString:pendingEventType])
                {
                    if ([msgtype isEqualToString:kMXMessageTypeText] || [msgtype isEqualToString:kMXMessageTypeEmote])
                    {
                        // Compare content body
                        if ([event.content[@"body"] isEqualToString:localEcho.content[@"body"]])
                        {
                            break;
                        }
                    }
                    else if ([msgtype isEqualToString:kMXMessageTypeLocation])
                    {
                        // Compare geo uri
                        if ([event.content[@"geo_uri"] isEqualToString:localEcho.content[@"geo_uri"]])
                        {
                            break;
                        }
                    }
                    else
                    {
                        // Here the type is kMXMessageTypeImage, kMXMessageTypeAudio, kMXMessageTypeVideo or kMXMessageTypeFile
                        if (event.content[@"file"])
                        {
                            // This is an encrypted attachment
                            if (localEcho.content[@"file"] && [event.content[@"file"][@"url"] isEqualToString:localEcho.content[@"file"][@"url"]])
                            {
                                break;
                            }
                        }
                        else if ([event.content[@"url"] isEqualToString:localEcho.content[@"url"]])
                        {
                            break;
                        }
                    }
                }
                localEcho = nil;
            }
        }
    }

    return localEcho;
}

- (void)removePendingLocalEcho:(NSString*)localEchoEventId
{
    [self removeOutgoingMessage:localEchoEventId];
}


#pragma mark - Room tags operations
- (MXHTTPOperation*)addTag:(NSString*)tag
                 withOrder:(NSString*)order
                   success:(void (^)(void))success
                   failure:(void (^)(NSError *error))failure
{
    // _accountData.tags will be updated by the live streams
    return [mxSession.matrixRestClient addTag:tag withOrder:order toRoom:self.roomId success:success failure:failure];
}

- (MXHTTPOperation*)removeTag:(NSString*)tag
                      success:(void (^)(void))success
                      failure:(void (^)(NSError *error))failure
{
    // _accountData.tags will be updated by the live streams
    return [mxSession.matrixRestClient removeTag:tag fromRoom:self.roomId success:success failure:failure];
}

- (MXHTTPOperation*)replaceTag:(NSString*)oldTag
                         byTag:(NSString*)newTag
                     withOrder:(NSString*)newTagOrder
                       success:(void (^)(void))success
                       failure:(void (^)(NSError *error))failure
{
    MXHTTPOperation *operation;
    
    // remove tag
    if (oldTag && !newTag)
    {
        operation = [self removeTag:oldTag success:success failure:failure];
    }
    // define a tag or define a new order
    else if ((!oldTag && newTag) || [oldTag isEqualToString:newTag])
    {
        operation = [self addTag:newTag withOrder:newTagOrder success:success failure:failure];
    }
    else
    {
        // the tag is not the same
        // weird, but the tag must be removed and defined again
        // so combine remove and add tag operations
        operation = [self removeTag:oldTag success:^{
            
            MXHTTPOperation *addTagHttpOperation = [self addTag:newTag withOrder:newTagOrder success:success failure:failure];
            
            // Transfer the new AFHTTPRequestOperation to the returned MXHTTPOperation
            // So that user has hand on it
            operation.operation = addTagHttpOperation.operation;
            
        } failure:failure];
    }
    
    return operation;
}

#pragma mark - Room account data operations

- (MXHTTPOperation*)tagEvent:(MXEvent*)event
                     withTag:(NSString*)tag
                 andKeywords:(NSArray*)keywords
                     success:(void (^)(void))success
                     failure:(void (^)(NSError *error))failure
{
    MXTaggedEvents *taggedEvents = _accountData.taggedEvents;
    
    if(!taggedEvents)
    {
        taggedEvents = [[MXTaggedEvents alloc] init];
    }
    
    MXTaggedEventInfo *taggedEventInfo = [[MXTaggedEventInfo alloc] init];
    taggedEventInfo.keywords = keywords;
    taggedEventInfo.originServerTs = event.originServerTs;
    taggedEventInfo.taggedAt = [NSDate date].timeIntervalSince1970 * 1000;
    
    [taggedEvents tagEvent:event.eventId taggedEventInfo:taggedEventInfo tag:tag];

    return [mxSession.matrixRestClient updateTaggedEvents:_roomId withContent:taggedEvents success:success failure:failure];
}

- (MXHTTPOperation*)untagEvent:(MXEvent*)event
                       withTag:(NSString*)tag
                       success:(void (^)(void))success
                       failure:(void (^)(NSError *error))failure
{
    [_accountData.taggedEvents untagEvent:event.eventId tag:tag];
    
    return [mxSession.matrixRestClient updateTaggedEvents:_roomId withContent:_accountData.taggedEvents success:success failure:failure];
}

- (MXHTTPOperation *)setAccountData:(NSDictionary *)content
                            forType:(NSString *)type
                            success:(void (^)(void))success
                            failure:(void (^)(NSError *))failure
{
    return [mxSession.matrixRestClient setRoomAccountData:_roomId
                                                eventType:type
                                           withParameters:content
                                                  success:success
                                                  failure:failure];
}

#pragma mark - Voice over IP
- (void)placeCallWithVideo:(BOOL)video
                   success:(void (^)(MXCall *call))success
                   failure:(void (^)(NSError *error))failure
{
    if (mxSession.callManager)
    {
        [mxSession.callManager placeCallInRoom:self.roomId withVideo:video success:success failure:failure];
    }
    else if (failure)
    {
        failure(nil);
    }
}

#pragma mark - Read receipts management

/**
 Handle a receipt event.
 
 @param event the event to handle.
 @param liveTimeline the live timeline of this room.
 @param direction the timeline direction.
 */
- (BOOL)handleReceiptEvent:(MXEvent *)event inLiveTimeline:(MXEventTimeline *)liveTimeline direction:(MXTimelineDirection)direction
{
    BOOL managedEvents = false;
    
    for (NSString* eventId in event.content)
    {
        NSDictionary *eventDict, *readDict;
        MXJSONModelSetDictionary(eventDict, event.content[eventId]);
        MXJSONModelSetDictionary(readDict, eventDict[kMXEventTypeStringRead]);

        if (readDict)
        {
            for (NSString* userId in readDict)
            {
                NSDictionary<NSString*, id>* params;
                MXJSONModelSetDictionary(params, readDict[userId]);

                NSNumber *ts;
                MXJSONModelSetNumber(ts, params[@"ts"]);
                if (ts)
                {
                    MXReceiptData *data = [[MXReceiptData alloc] init];
                    data.userId = userId;
                    data.eventId = eventId;
                    data.ts = ts.longLongValue;
                    
                    managedEvents |= [mxSession.store storeReceipt:data inRoom:self.roomId];
                }
            }
        }
    }
    
    // warn only if the receipts are not duplicated ones.
    if (managedEvents)
    {
        // Notify listeners
        [liveTimeline notifyListeners:event direction:direction];
    }
    
    return managedEvents;
}

- (void)acknowledgeEvent:(MXEvent*)event andUpdateReadMarker:(BOOL)updateReadMarker
{
    // Sanity check
    if (!event.eventId)
    {
        return;
    }
    
    MXEvent *updatedReadReceiptEvent = nil;
    NSString *readMarkerEventId = nil;
    
    // Prepare read receipt update.
    // Retrieve the current read receipt event id
    NSString *currentReadReceiptEventId;
    NSString *myUserId = mxSession.myUserId;
    MXReceiptData* currentData = [mxSession.store getReceiptInRoom:self.roomId forUserId:myUserId];
    if (currentData)
    {
        currentReadReceiptEventId = currentData.eventId;
    }
    
    // Check whether the provided event is acknowledgeable
    BOOL isAcknowledgeable = (![event.eventId hasPrefix:kMXEventLocalEventIdPrefix] && [mxSession.acknowledgableEventTypes indexOfObject:event.type] != NSNotFound);
    
    // Check whether the event is posterior to the current position (if any).
    // Look for an acknowledgeable event if the event type is not acknowledgeable.
    if (currentReadReceiptEventId || !isAcknowledgeable)
    {
        @autoreleasepool
        {
            // Enumerate all the acknowledgeable events of the room
            id<MXEventsEnumerator> messagesEnumerator = [mxSession.store messagesEnumeratorForRoom:self.roomId withTypeIn:mxSession.acknowledgableEventTypes];

            MXEvent *nextEvent;
            while ((nextEvent = messagesEnumerator.nextEvent))
            {
                // Check whether the current acknowledged event is posterior to the provided event.
                if (currentReadReceiptEventId && [nextEvent.eventId isEqualToString:currentReadReceiptEventId])
                {
                    // No change is required
                    break;
                }
                
                // Look for the first acknowledgeable event prior the event timestamp
                if (nextEvent.originServerTs <= event.originServerTs && nextEvent.eventId)
                {
                    updatedReadReceiptEvent = nextEvent;

                    // Here we find the right event to acknowledge, and it is posterior to the current position (if any).
                    break;
                }                
            }
        }
    }
    else
    {
        updatedReadReceiptEvent = event;
    }
    
    // Sanity check: Do not send read receipt on a fake event id
    if ([updatedReadReceiptEvent.eventId hasPrefix:kMXRoomInviteStateEventIdPrefix])
    {
        updatedReadReceiptEvent = nil;
    }
    
    if (updatedReadReceiptEvent)
    {
        // Update the oneself receipts
        if ([self storeLocalReceipt:kMXEventTypeStringRead eventId:updatedReadReceiptEvent.eventId userId:myUserId ts:(uint64_t) ([[NSDate date] timeIntervalSince1970] * 1000)]
            && [mxSession.store respondsToSelector:@selector(commit)])
        {
            [mxSession.store commit];
        }
    }
    
    // Prepare read marker update
    if (updateReadMarker)
    {
        MXEvent *updatedReadMarkerEvent = nil;
        
        // Sanity check: Do not send read marker on a fake event id
        if (![event.eventId hasPrefix:kMXEventLocalEventIdPrefix] && ![event.eventId hasPrefix:kMXRoomInviteStateEventIdPrefix])
        {
            updatedReadMarkerEvent = event;
        }
        else
        {
            // Use by default the read receipt event.
            updatedReadMarkerEvent = updatedReadReceiptEvent;
        }
        
        
        if (updatedReadMarkerEvent && ![_accountData.readMarkerEventId isEqualToString:updatedReadMarkerEvent.eventId])
        {
            readMarkerEventId = updatedReadMarkerEvent.eventId;
        }
    }
    
    if (readMarkerEventId)
    {
        [self setReadMarker:readMarkerEventId withReadReceipt:updatedReadReceiptEvent.eventId];
    }
    else if (updatedReadReceiptEvent)
    {
        [mxSession.matrixRestClient sendReadReceipt:self.roomId
                                            eventId:updatedReadReceiptEvent.eventId
                                            success:nil
                                            failure:nil];
    }
}

- (void)markAllAsRead
{
    NSString *readMarkerEventId = nil;
    MXReceiptData *updatedReceiptData = nil;
    
    // Retrieve the most recent event of the room.
    MXEvent *lastEvent = [mxSession.store messagesEnumeratorForRoom:self.roomId].nextEvent;
    NSString *lastMessageEventId = lastEvent.eventId;
    
    // Sanity check: Do not send read marker on event without id.
    if (!lastMessageEventId || [lastMessageEventId hasPrefix:kMXRoomInviteStateEventIdPrefix])
    {
        return;
    }
    
    // Prepare updated read marker
    if (![_accountData.readMarkerEventId isEqualToString:lastMessageEventId])
    {
        readMarkerEventId = lastMessageEventId;
    }

    MXEvent *event;
    NSString* myUserId = mxSession.myUserId;
    MXReceiptData *currentReceiptData = [mxSession.store getReceiptInRoom:self.roomId forUserId:myUserId];

    // Prepare updated read receipt
    @autoreleasepool
    {
        id<MXEventsEnumerator> messagesEnumerator = [mxSession.store messagesEnumeratorForRoom:self.roomId withTypeIn:mxSession.acknowledgableEventTypes];

        // Acknowledge the lastest valid event
        while ((event = messagesEnumerator.nextEvent))
        {
            // Sanity check on event id: Do not send read receipt on event without id
            if (event.eventId && ([event.eventId hasPrefix:kMXRoomInviteStateEventIdPrefix] == NO))
            {
                // Check whether this is not the current position of the user
                if (!currentReceiptData || ![currentReceiptData.eventId isEqualToString:event.eventId])
                {
                    // Update the oneself receipts
                    updatedReceiptData = [[MXReceiptData alloc] init];
                    
                    updatedReceiptData.userId = myUserId;
                    updatedReceiptData.eventId = event.eventId;
                    updatedReceiptData.ts = (uint64_t) ([[NSDate date] timeIntervalSince1970] * 1000);
                    
                    if ([mxSession.store storeReceipt:updatedReceiptData inRoom:self.roomId])
                    {
                        if ([mxSession.store respondsToSelector:@selector(commit)])
                        {
                            [mxSession.store commit];
                        }
                    }
                }
                
                // Break the loop
                break;
            }
        }
    }
    
    if (readMarkerEventId)
    {
        NSString *readReceiptEventId = updatedReceiptData.eventId;
        if (!readReceiptEventId)
        {
            // A non nil read receipt must be passed in order to not break notifications counters
            // homeserver side
            readReceiptEventId = currentReceiptData.eventId;
        }

        [self setReadMarker:readMarkerEventId withReadReceipt:readReceiptEventId];
    }
    else if (updatedReceiptData)
    {
        [mxSession.matrixRestClient sendReadReceipt:self.roomId
                                            eventId:updatedReceiptData.eventId
                                            success:nil
                                            failure:nil];
    }
}

- (void)getEventReceipts:(NSString *)eventId sorted:(BOOL)sort completion:(void (^)(NSArray<MXReceiptData *> * _Nonnull))completion
{
    [mxSession.store getEventReceipts:self.roomId
                              eventId:eventId
                               sorted:sort
                           completion:^(NSArray<MXReceiptData *> * _Nonnull receipts) {
        NSString *myUserId = self->mxSession.myUserId;
        
        // Remove the oneself receipts
        NSArray<MXReceiptData *> *receiptsExceptMyUser = [receipts filteredArrayUsingPredicate:[NSPredicate predicateWithFormat:@"userId != %@", myUserId]];
        
        completion(receiptsExceptMyUser);
    }];
}

- (BOOL)storeLocalReceipt:(NSString *)receiptType eventId:(NSString *)eventId userId:(NSString *)userId ts:(uint64_t)ts
{
    // Sanity check
    if (!userId)
    {
        MXLogDebug(@"[MXRoom] storeLocalReceipt: Error: nil user id");
        return NO;
    }

    BOOL result = NO;

    MXReceiptData* receiptData = [[MXReceiptData alloc] init];
    receiptData.userId = userId;
    receiptData.eventId = eventId;
    receiptData.ts = ts;

    if ([mxSession.store storeReceipt:receiptData inRoom:_roomId])
    {
        result = YES;

        // Notify SDK client about it with a local read receipt
        MXEvent *receiptEvent = [MXEvent modelFromJSON:
                                 @{
                                   @"type": kMXEventTypeStringReceipt,
                                   @"room_id": _roomId,
                                   @"content" : @{
                                           receiptData.eventId : @{
                                                   kMXEventTypeStringRead: @{
                                                           receiptData.userId: @{
                                                                   @"ts": @(receiptData.ts)
                                                                   }
                                                           }

                                                   }
                                           }
                                   }];

        [self liveTimeline:^(MXEventTimeline *theLiveTimeline) {
            [theLiveTimeline notifyListeners:receiptEvent direction:MXTimelineDirectionForwards];
        }];
    }

    return YES;
}

#pragma mark - Read marker handling

- (void)moveReadMarkerToEventId:(NSString*)eventId
{
    // Sanity check on event id: Do not send read marker on event without id
    if (eventId && ![eventId hasPrefix:kMXEventLocalEventIdPrefix] && ![eventId hasPrefix:kMXRoomInviteStateEventIdPrefix])
    {
        [self setReadMarker:eventId withReadReceipt:nil];
    }
}

- (void)forgetReadMarker
{
    // Retrieve the current position
    NSString *myUserId = mxSession.myUserId;
    MXReceiptData* currentData = [mxSession.store getReceiptInRoom:self.roomId forUserId:myUserId];
    if (currentData)
    {
        [self setReadMarker:currentData.eventId withReadReceipt:nil];
    }
}

- (void)setReadMarker:(NSString*)eventId withReadReceipt:(NSString*)receiptEventId
{
    _accountData.readMarkerEventId = eventId;
    
    // Update the store
    if ([mxSession.store respondsToSelector:@selector(storeAccountDataForRoom:userData:)])
    {
        [mxSession.store storeAccountDataForRoom:self.roomId userData:_accountData];
        
        if ([mxSession.store respondsToSelector:@selector(commit)])
        {
            [mxSession.store commit];
        }
    }
    
    // Update data on the homeserver side
    [mxSession.matrixRestClient sendReadMarker:self.roomId readMarkerEventId:eventId readReceiptEventId:receiptEventId success:nil failure:nil];
}

#pragma mark - Direct chats handling

- (BOOL)isDirect
{
    // Check whether this room is tagged as direct for one of the room members.
    return (self.directUserId != nil);
}

- (NSString *)directUserId
{
    // Get the information from the user account data that is managed by MXSession
    return [self.mxSession directUserIdInRoom:_roomId];
}

- (MXHTTPOperation*)setIsDirect:(BOOL)isDirect
                     withUserId:(NSString*)userId
                        success:(void (^)(void))success
                        failure:(void (^)(NSError *error))failure
{
    MXHTTPOperation *operation;

    if (isDirect)
    {
        if (userId)
        {
            operation = [self.mxSession setRoom:_roomId directWithUserId:userId success:success failure:failure];
        }
        else
        {
            // If there is no provided user id, find one
            MXWeakify(self);
            operation = [self members:^(MXRoomMembers *roomMembers) {
                MXStrongifyAndReturnIfNil(self);

                NSString *myUserId = self.mxSession.myUserId;

                // By default mark as direct this room for the oldest joined member.
                NSArray<MXRoomMember *> *members = roomMembers.joinedMembers;
                MXRoomMember *oldestJoinedMember;

                for (MXRoomMember *member in members)
                {
                    if (![member.userId isEqualToString:myUserId])
                    {
                        if (!oldestJoinedMember)
                        {
                            oldestJoinedMember = member;
                        }
                        else if (member.originalEvent.originServerTs < oldestJoinedMember.originalEvent.originServerTs)
                        {
                            oldestJoinedMember = member;
                        }
                    }
                }

                NSString * newDirectUserId = oldestJoinedMember.userId;
                if (!newDirectUserId)
                {
                    // Consider the first invited member if none has joined
                    members = [roomMembers membersWithMembership:MXMembershipInvite];

                    MXRoomMember *oldestInvitedMember;
                    for (MXRoomMember *member in members)
                    {
                        if (![member.userId isEqualToString:myUserId])
                        {
                            if (!oldestInvitedMember)
                            {
                                oldestInvitedMember = member;
                            }
                            else if (member.originalEvent.originServerTs < oldestInvitedMember.originalEvent.originServerTs)
                            {
                                oldestInvitedMember = member;
                            }
                        }
                    }

                    newDirectUserId = oldestInvitedMember.userId;
                }

                if (!newDirectUserId)
                {
                    // Use the current user by default
                    newDirectUserId = myUserId;
                }

                // Retry the operation with a user id
                MXHTTPOperation *operation2 =  [self setIsDirect:isDirect withUserId:newDirectUserId success:success failure:failure];
                [operation mutateTo:operation2];
            } failure:failure];
        }
    }
    else
    {
        // Remove the direct user id
        operation = [self.mxSession setRoom:_roomId directWithUserId:nil success:success failure:failure];
    }

    return operation;
}


#pragma mark - Crypto

- (MXHTTPOperation *)enableEncryptionWithAlgorithm:(NSString *)algorithm
                                           success:(void (^)(void))success failure:(void (^)(NSError *))failure
{
    MXHTTPOperation *operation;

    if (mxSession.crypto)
    {
        // Send the information to the homeserver
        operation = [self sendStateEventOfType:kMXEventTypeStringRoomEncryption
                                       content:@{
                                                 @"algorithm": algorithm
                                                 }
                                      stateKey:nil
                                       success:nil
                                       failure:failure];

        // Wait for the event coming back from the hs
        __block id eventBackListener;
        eventBackListener = [self listenToEventsOfTypes:@[kMXEventTypeStringRoomEncryption] onEvent:^(MXEvent *event, MXTimelineDirection direction, MXRoomState *roomState) {
            
            [self removeListener:eventBackListener];

            // Dispatch to let time to MXCrypto to digest the m.room.encryption event
            dispatch_async(dispatch_get_main_queue(), ^{
                if (success)
                {
                    success();
                }
            });
        }];
    }
    else
    {
        failure([NSError errorWithDomain:MXDecryptingErrorDomain
                                    code:MXDecryptingErrorEncryptionNotEnabledCode
                                userInfo:@{
                                           NSLocalizedDescriptionKey: MXDecryptingErrorEncryptionNotEnabledReason
                                           }]);
    }

    return operation;
}

/**
 Check if we need to encrypt event with a given type.

 @param eventType the event type
 @return YES to event.
 */
- (BOOL)isEncryptionRequiredForEventType:(MXEventTypeString)eventType
{
    BOOL isEncryptionRequired = YES;

    if ([eventType isEqualToString:kMXEventTypeStringReaction])
    {
        // Do not encrypt reaction for the moment
        isEncryptionRequired = NO;
    }

    return isEncryptionRequired;
}

- (void)membersTrustLevelSummaryWithForceDownload:(BOOL)forceDownload success:(void (^)(MXUsersTrustLevelSummary *usersTrustLevelSummary))success failure:(void (^)(NSError *error))failure
{
    MXCrypto *crypto = mxSession.crypto;
    
    if (crypto && self.summary.isEncrypted)
    {
        [self members:^(MXRoomMembers *roomMembers) {
            
            NSArray<MXRoomMember*> *members = roomMembers.members;
            
            NSMutableArray<NSString*> *memberIds = [[NSMutableArray alloc] initWithCapacity:members.count];
            
            for (MXRoomMember *member in members)
            {
                [memberIds addObject:member.userId];
            }
            
            if (forceDownload)
            {
                [crypto trustLevelSummaryForUserIds:memberIds success:success failure:failure];
            }
            else
            {
                [crypto trustLevelSummaryForUserIds:memberIds onComplete:^(MXUsersTrustLevelSummary *trustLevelSummary) {
                    success(trustLevelSummary);
                }];
            }
            
        } failure:failure];
    }
    else
    {
        NSError *error = [NSError errorWithDomain:MXDecryptingErrorDomain
                                             code:MXDecryptingErrorEncryptionNotEnabledCode
                                         userInfo:@{
                                                    NSLocalizedDescriptionKey: MXDecryptingErrorEncryptionNotEnabledReason
                                                    }];
        failure(error);
    }
}

#pragma mark - Utils

- (NSString *)description
{
    return [NSString stringWithFormat:@"<MXRoom: %p> %@: %@ - %@", self, self.roomId, self.summary.displayname, self.summary.topic];
}

- (NSComparisonResult)compareLastMessageEventOriginServerTs:(MXRoom *)otherRoom
{
    return [self.summary.lastMessage compareOriginServerTs:otherRoom.summary.lastMessage];
}

@end<|MERGE_RESOLUTION|>--- conflicted
+++ resolved
@@ -1966,36 +1966,12 @@
     {
         NSString *eventId = eventToReply.eventId;
         
-<<<<<<< HEAD
         NSDictionary *relatesToDict = @{
             @"m.in_reply_to" :
                 @{
                     @"event_id" : eventId
                 }
         };
-=======
-        NSDictionary *relatesToDict = nil;
-        if (eventToReply.threadIdentifier)
-        {
-            relatesToDict = @{
-                @"rel_type": MXEventRelationTypeThread,
-                @"event_id" : eventToReply.threadIdentifier,
-                @"m.in_reply_to" :
-                    @{
-                        @"event_id" : eventId
-                    }
-            };
-        }
-        else
-        {
-            relatesToDict = @{
-                @"m.in_reply_to" :
-                    @{
-                        @"event_id" : eventId
-                    }
-            };
-        }
->>>>>>> a1a5fe54
         
         NSMutableDictionary *msgContent = [NSMutableDictionary dictionary];
         

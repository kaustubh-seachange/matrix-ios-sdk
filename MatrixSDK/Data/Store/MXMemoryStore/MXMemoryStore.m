--- conflicted
+++ resolved
@@ -48,11 +48,8 @@
         users = [NSMutableDictionary dictionary];
         groups = [NSMutableDictionary dictionary];
         maxUploadSize = -1;
-<<<<<<< HEAD
         self.areAllIdentityServerTermsAgreed = NO;
-=======
         executionQueue = dispatch_queue_create("MXMemoryStoreExecutionQueue", DISPATCH_QUEUE_SERIAL);
->>>>>>> 45ad6de8
     }
     return self;
 }

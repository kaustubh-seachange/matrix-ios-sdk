--- conflicted
+++ resolved
@@ -20,8 +20,7 @@
 
 // Public
 
-NSString* const MXRoomCreateContentRoomTypeJSONKey = @"m.room.type";
-NSString* const MXRoomCreateContentRoomTypeMSC1772JSONKey = @"org.matrix.msc1772.type";
+NSString* const MXRoomCreateContentRoomTypeJSONKey = @"type";
 
 // Private
 
@@ -29,10 +28,6 @@
 static NSString* const kRoomCreateContentPredecessorInfoJSONKey = @"predecessor";
 static NSString* const kRoomCreateContentRoomVersionJSONKey = @"room_version";
 static NSString* const kRoomCreateContentFederateJSONKey = @"m.federate";
-<<<<<<< HEAD
-=======
-static NSString* const kRoomCreateContentRoomTypeJSONKey = @"type";
->>>>>>> a503fa9c
 
 #pragma mark - Private Interface
 
@@ -62,16 +57,7 @@
         MXJSONModelSetString(roomCreateContent.roomVersion, jsonDictionary[kRoomCreateContentRoomVersionJSONKey]);
         MXJSONModelSetBoolean(roomCreateContent.isFederated, jsonDictionary[kRoomCreateContentFederateJSONKey]);
         MXJSONModelSetMXJSONModel(roomCreateContent.virtualRoomInfo, MXVirtualRoomInfo, jsonDictionary[kRoomIsVirtualJSONKey]);
-<<<<<<< HEAD
-        
-        NSString *roomType;
-        
-        MXJSONModelSetString(roomType, jsonDictionary[MXRoomCreateContentRoomTypeMSC1772JSONKey]);
-        
-        roomCreateContent.roomType = roomType;
-=======
-        MXJSONModelSetString(roomCreateContent.roomType, jsonDictionary[kRoomCreateContentRoomTypeJSONKey]);
->>>>>>> a503fa9c
+        MXJSONModelSetString(roomCreateContent.roomType, jsonDictionary[MXRoomCreateContentRoomTypeJSONKey]);
     }
     
     return roomCreateContent;
@@ -105,11 +91,7 @@
     
     if (self.roomType)
     {
-<<<<<<< HEAD
-        jsonDictionary[MXRoomCreateContentRoomTypeMSC1772JSONKey] = self.roomType;
-=======
-        jsonDictionary[kRoomCreateContentRoomTypeJSONKey] = self.roomType;
->>>>>>> a503fa9c
+        jsonDictionary[MXRoomCreateContentRoomTypeJSONKey] = self.roomType;
     }
     
     return jsonDictionary;

/*
 Copyright 2015 OpenMarket Ltd
 Copyright 2017 Vector Creations Ltd
 Copyright 2020 The Matrix.org Foundation C.I.C
 
 Licensed under the Apache License, Version 2.0 (the "License");
 you may not use this file except in compliance with the License.
 You may obtain a copy of the License at
 
 http://www.apache.org/licenses/LICENSE-2.0
 
 Unless required by applicable law or agreed to in writing, software
 distributed under the License is distributed on an "AS IS" BASIS,
 WITHOUT WARRANTIES OR CONDITIONS OF ANY KIND, either express or implied.
 See the License for the specific language governing permissions and
 limitations under the License.
 */

#import <Foundation/Foundation.h>
#import <AVFoundation/AVFoundation.h>

#import "MXAnalyticsDelegate.h"
#import "MXProfiler.h"

/**
 Call transfer types. `MXCallTransferTypeLocal` is created for future, not used right now.
 */
typedef NS_ENUM(NSUInteger, MXCallTransferType)
{
    //  Bridged call transfer type
    MXCallTransferTypeBridged,

    //  Local call transfer type
    MXCallTransferTypeLocal
};


#pragma mark - Build time options

/**
 Crypto.

 Enable it by default.
 */
#define MX_CRYPTO


#pragma mark - Launch time options

NS_ASSUME_NONNULL_BEGIN

@protocol MXBackgroundModeHandler;

/**
 SDK options that can be set at the launch time.
 */
@interface MXSDKOptions : NSObject

+ (MXSDKOptions *)sharedInstance;

/**
 By default Matrix SDK sets an identicon url when user's avatar is undefined
 (see [MXMediaManager urlOfIdenticon:] use).
 
 Use this property to disable identicon use at SDK level. NO by default.
 */
@property (nonatomic) BOOL disableIdenticonUseForUserAvatar;

/**
 Automatically enable crypto starting a new MXSession.
 NO by default.
 */
@property (nonatomic) BOOL enableCryptoWhenStartingMXSession;

/**
 Automatically enable key backup when initializing a new MXCrypto.
 YES by default.
 */
@property (nonatomic) BOOL enableKeyBackupWhenStartingMXCrypto;

/**
 Compute and maintain MXRommSummary.trust value.
 NO by default.
 This requires to load all room members to compute it.
 */
@property (nonatomic) BOOL computeE2ERoomSummaryTrust;

/**
 Handle `m.call.asserted_identity` events for the calls.
 NO by default.
 */
@property (nonatomic) BOOL handleCallAssertedIdentityEvents;

/**
 The delegate object to receive analytics events
 
 By default, nil.
 */
@property (nonatomic, nullable) id<MXAnalyticsDelegate> analyticsDelegate;

/**
 The profiler.
 
 By default, MXBaseProfiler.
 */
@property (nonatomic, nullable) id<MXProfiler> profiler;

/**
 The version of the media cache at the application level.
 By updating this value the application is able to clear the existing media cache.
 
 The default version value is 0.
 */
@property (nonatomic) NSUInteger mediaCacheAppVersion;

/**
 The preset name given to AVAssetExportSession when converting a video.
 
 The default value is AVAssetExportPreset1920x1080.
 */
@property (nonatomic) NSString *videoConversionPresetName;

/**
 Object that handle enabling background mode
 */
@property (nonatomic) id<MXBackgroundModeHandler> backgroundModeHandler;

/**
 The App Group identifier.
 Specify this value if you want to share data with app extensions.
 
 nil by default.
*/
@property (nonatomic, nullable) NSString *applicationGroupIdentifier;

/**
 @brief Specifies additional headers which will be set on outgoing requests.
 Note that these headers are added to the request only if not already present.
 Following headers should not be modified:
 - Authorization
 - Connection
 - Host
 - Proxy-Authenticate
 - Proxy-Authorization
 - WWW-Authenticate
 
 @remark Empty dictionary by default.
*/
@property (nonatomic, nullable) NSDictionary<NSString *, NSString*> *HTTPAdditionalHeaders;

/**
 Flag to automatically accept room invites.
 
 @remark NO by default.
 */
@property (nonatomic, assign) BOOL autoAcceptRoomInvites;

/**
 Custom domain to use to fetch the matrix client wellknown.
 
 It is nil by default. By default, MXSession uses the domain of the user id.
 */
@property (nonatomic, nullable) NSString *wellknownDomainUrl;

/**
 Call transfer type to be used when transferring calls.
 
 @remark `MXCallTransferTypeBridged` by default.
 */
@property (nonatomic, assign) MXCallTransferType callTransferType;

/**
 The class of room list data manager. This class must conform to MXRoomListDataManager protocol.
 By default this class is MXCoreDataRoomListDataManager.
 */
@property (nonatomic) Class roomListDataManagerClass;

/**
 For use in clients that use a custom base url for permalinks rather than matrix.to.
 This baseURL is used to generate permalinks within the app (E.g. timeline message permalinks).
 An Optional String, when nil matrix.to format/hostname is used instead.
 */
@property (nonatomic, nullable) NSString *clientPermalinkBaseUrl;

/**
<<<<<<< HEAD
 Enable threading module and thread-specific replies to events.

 @remark NO by default.
 */
@property (nonatomic) BOOL enableThreads;
=======
 Use refresh tokens and expiring access tokens as the auth mechanism as opposed to long-lived access tokens.
 
 @remark NO by default.
 */
@property (nonatomic, assign) BOOL authEnableRefreshTokens;
>>>>>>> cd839f5f

@end

NS_ASSUME_NONNULL_END<|MERGE_RESOLUTION|>--- conflicted
+++ resolved
@@ -183,19 +183,18 @@
 @property (nonatomic, nullable) NSString *clientPermalinkBaseUrl;
 
 /**
-<<<<<<< HEAD
+ Use refresh tokens and expiring access tokens as the auth mechanism as opposed to long-lived access tokens.
+ 
+ @remark NO by default.
+ */
+@property (nonatomic, assign) BOOL authEnableRefreshTokens;
+
+/**
  Enable threading module and thread-specific replies to events.
 
  @remark NO by default.
  */
 @property (nonatomic) BOOL enableThreads;
-=======
- Use refresh tokens and expiring access tokens as the auth mechanism as opposed to long-lived access tokens.
- 
- @remark NO by default.
- */
-@property (nonatomic, assign) BOOL authEnableRefreshTokens;
->>>>>>> cd839f5f
 
 @end
 

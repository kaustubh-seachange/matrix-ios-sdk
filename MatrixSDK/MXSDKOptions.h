--- conflicted
+++ resolved
@@ -217,20 +217,19 @@
 #endif
 
 /**
-<<<<<<< HEAD
  Enable performance optimization where inbound group sessions are cached between decryption of events
  rather than fetched from the store every time.
  
  @remark By default, the value is set randomly between YES / NO to perform a very basic A/B test
  */
 @property (nonatomic) BOOL enableGroupSessionCache;
-=======
+
+/**
  Enable symmetric room key backups
  
  @remark NO by default
  */
 @property (nonatomic) BOOL enableSymmetricBackup;
->>>>>>> 49a7cc20
 
 @end
 

--- conflicted
+++ resolved
@@ -345,11 +345,8 @@
 FOUNDATION_EXPORT NSString *const kMXSessionNoRoomTag;
 
 @class MXSpaceService;
-<<<<<<< HEAD
 @class MXHomeserverCapabilitiesService;
-=======
 @class MXThreadingService;
->>>>>>> 395cfd00
 
 #pragma mark - MXSession
 /**
@@ -486,15 +483,14 @@
 @property (nonatomic, readonly) MXSpaceService *spaceService;
 
 /**
-<<<<<<< HEAD
  Capabilities of the current homeserver
  */
 @property (nonatomic, readonly) MXHomeserverCapabilitiesService *homeserverCapabilities;
-=======
+
+/**
  The module that manages threads.
  */
 @property (nonatomic, readonly) MXThreadingService *threadingService NS_REFINED_FOR_SWIFT;
->>>>>>> 395cfd00
 
 /**
  Flag indicating the session can be paused.

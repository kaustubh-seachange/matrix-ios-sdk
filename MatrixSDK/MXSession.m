/*
 Copyright 2014 OpenMarket Ltd
 Copyright 2017 Vector Creations Ltd
 Copyright 2018 New Vector Ltd
 Copyright 2019 The Matrix.org Foundation C.I.C

 Licensed under the Apache License, Version 2.0 (the "License");
 you may not use this file except in compliance with the License.
 You may obtain a copy of the License at
 
 http://www.apache.org/licenses/LICENSE-2.0
 
 Unless required by applicable law or agreed to in writing, software
 distributed under the License is distributed on an "AS IS" BASIS,
 WITHOUT WARRANTIES OR CONDITIONS OF ANY KIND, either express or implied.
 See the License for the specific language governing permissions and
 limitations under the License.
 */

#import "MXSession.h"
#import "MatrixSDK.h"

#import <AFNetworking/AFNetworking.h>

#import "MXSessionEventListener.h"

#import "MXTools.h"
#import "MXHTTPClient.h"

#import "MXNoStore.h"
#import "MXMemoryStore.h"
#import "MXFileStore.h"

#import "MXDecryptionResult.h"

#import "MXAccountData.h"
#import "MXSDKOptions.h"
#import "MXBackgroundModeHandler.h"

#import "MXRoomSummaryUpdater.h"
#import "MXRoomAccountDataUpdater.h"

#import "MXRoomFilter.h"

#import "MXScanManager.h"

#import "MXAggregations_Private.h"
#import "MatrixSDKSwiftHeader.h"
#import "MXRoomSummaryProtocol.h"

#pragma mark - Constants definitions
NSString *const kMXSessionStateDidChangeNotification = @"kMXSessionStateDidChangeNotification";
NSString *const kMXSessionNewRoomNotification = @"kMXSessionNewRoomNotification";
NSString *const kMXSessionWillLeaveRoomNotification = @"kMXSessionWillLeaveRoomNotification";
NSString *const kMXSessionDidLeaveRoomNotification = @"kMXSessionDidLeaveRoomNotification";
NSString *const kMXSessionDidSyncNotification = @"kMXSessionDidSyncNotification";
NSString *const kMXSessionInvitedRoomsDidChangeNotification = @"kMXSessionInvitedRoomsDidChangeNotification";
NSString *const kMXSessionOnToDeviceEventNotification = @"kMXSessionOnToDeviceEventNotification";
NSString *const kMXSessionIgnoredUsersDidChangeNotification = @"kMXSessionIgnoredUsersDidChangeNotification";
NSString *const kMXSessionDirectRoomsDidChangeNotification = @"kMXSessionDirectRoomsDidChangeNotification";
NSString *const kMXSessionVirtualRoomsDidChangeNotification = @"kMXSessionVirtualRoomsDidChangeNotification";
NSString *const kMXSessionAccountDataDidChangeNotification = @"kMXSessionAccountDataDidChangeNotification";
NSString *const kMXSessionAccountDataDidChangeIdentityServerNotification = @"kMXSessionAccountDataDidChangeIdentityServerNotification";
NSString *const kMXSessionDidCorruptDataNotification = @"kMXSessionDidCorruptDataNotification";
NSString *const kMXSessionCryptoDidCorruptDataNotification = @"kMXSessionCryptoDidCorruptDataNotification";
NSString *const kMXSessionNewGroupInviteNotification = @"kMXSessionNewGroupInviteNotification";
NSString *const kMXSessionDidJoinGroupNotification = @"kMXSessionDidJoinGroupNotification";
NSString *const kMXSessionDidLeaveGroupNotification = @"kMXSessionDidLeaveGroupNotification";
NSString *const kMXSessionDidUpdateGroupSummaryNotification = @"kMXSessionDidUpdateGroupSummaryNotification";
NSString *const kMXSessionDidUpdateGroupRoomsNotification = @"kMXSessionDidUpdateGroupRoomsNotification";
NSString *const kMXSessionDidUpdateGroupUsersNotification = @"kMXSessionDidUpdateGroupUsersNotification";
NSString *const kMXSessionDidUpdatePublicisedGroupsForUsersNotification = @"kMXSessionDidUpdatePublicisedGroupsForUsersNotification";

NSString *const kMXSessionNotificationRoomIdKey = @"roomId";
NSString *const kMXSessionNotificationGroupKey = @"group";
NSString *const kMXSessionNotificationGroupIdKey = @"groupId";
NSString *const kMXSessionNotificationEventKey = @"event";
NSString *const kMXSessionNotificationSyncResponseKey = @"syncResponse";
NSString *const kMXSessionNotificationErrorKey = @"error";
NSString *const kMXSessionNotificationUserIdsArrayKey = @"userIds";

NSString *const kMXSessionNoRoomTag = @"m.recent";  // Use the same value as matrix-react-sdk

/**
 Default timeouts used by the events streams.
 */
#define SERVER_TIMEOUT_MS 30000
#define CLIENT_TIMEOUT_MS 120000

/**
 Time before retrying in case of `MXSessionStateSyncError`.
 */
#define RETRY_SYNC_AFTER_MXERROR_MS 5000


// Block called when MSSession resume is complete
typedef void (^MXOnResumeDone)(void);

@interface MXSession ()
{
    /**
     Rooms data
     Each key is a room id. Each value, the MXRoom instance.
     */
    NSMutableDictionary<NSString*, MXRoom*> *rooms;

    /**
     Rooms summaries
     Each key is a room id. Each value, the MXRoomSummary instance.
     */
    NSMutableDictionary<NSString*, MXRoomSummary*> *roomSummaries;

    /**
     The current request of the event stream.
     */
    MXHTTPOperation *eventStreamRequest;

    /**
     The list of global events listeners (`MXSessionEventListener`).
     */
    NSMutableArray *globalEventListeners;

    /** 
     The block to call when MSSession resume is complete.
     */
    MXOnResumeDone onResumeDone;
    
    /**
     The block to call when MSSession backgroundSync is successfully done.
     */
    MXOnBackgroundSyncDone onBackgroundSyncDone;
    
    /**
     The block to call when MSSession backgroundSync fails.
     */
    MXOnBackgroundSyncFail onBackgroundSyncFail;

    /**
     The maintained list of rooms where the user has a pending invitation.
     */
    NSMutableArray<MXRoom *> *invitedRooms;

    /**
     The rooms being peeked.
     */
    NSMutableArray<MXPeekingRoom *> *peekingRooms;

    /**
     For debug, indicate if the first sync after the MXSession startup is done.
     */
    BOOL firstSyncDone;

    /**
     The tool to refresh the homeserver wellknown data.
     */
    MXAutoDiscovery *autoDiscovery;
    
    /**
     Queue of requested direct room change operations ([MXSession setRoom:directWithUserId:]
     or [MXSession uploadDirectRooms:])
     */
    NSMutableArray<dispatch_block_t> *directRoomsOperationsQueue;
   
    /**
     The current publicised groups list by userId dictionary.
     The key is the user id; the value, the list of the group ids that the user enabled in his profile.
     */
    NSMutableDictionary <NSString*, NSArray<NSString*>*> *publicisedGroupsByUserId;
    
    /**
     The list of users for who a publicised groups list is available but outdated.
     */
    NSMutableArray <NSString*> *userIdsWithOutdatedPublicisedGroups;
    
    /**
     Native -> virtual rooms ids map.
     Each key is a native room id. Each value is the virtual room id.
     */
    NSMutableDictionary<NSString*, NSString*> *nativeToVirtualRoomIds;
    
    /**
     Async queue to run a single task at a time.
     */
    MXAsyncTaskQueue *asyncTaskQueue;
    
    /**
     Flag to indicate whether a fixRoomsLastMessage execution is ongoing.
     */
    BOOL fixingRoomsLastMessages;
}

/**
 The count of prevent pause tokens.
 */
@property (nonatomic) NSUInteger preventPauseCount;

@property (nonatomic, readwrite) MXScanManager *scanManager;

/**
 The background task used when the session continue to run the events stream when
 the app goes in background.
 */
@property (nonatomic, strong) id<MXBackgroundTask> backgroundTask;

@property (nonatomic, strong) id<MXSyncResponseStore> initialSyncResponseCache;

@property (atomic, copy, readwrite) NSDictionary<NSString*, NSArray<NSString*>*> *directRooms;

@property (nonatomic, readwrite) id<MXRoomListDataManager> roomListDataManager;

@property (nonatomic, readonly) MXStoreService *storeService;

@end

@implementation MXSession
@synthesize matrixRestClient, mediaManager;

- (id)initWithMatrixRestClient:(MXRestClient*)mxRestClient
{
    self = [super init];
    if (self)
    {
        matrixRestClient = mxRestClient;
        _threePidAddManager = [[MX3PidAddManager alloc] initWithMatrixSession:self];
        mediaManager = [[MXMediaManager alloc] initWithHomeServer:matrixRestClient.homeserver];
        rooms = [NSMutableDictionary dictionary];
        roomSummaries = [NSMutableDictionary dictionary];
        _roomSummaryUpdateDelegate = [MXRoomSummaryUpdater roomSummaryUpdaterForSession:self];
        _roomAccountDataUpdateDelegate = [MXRoomAccountDataUpdater roomAccountDataUpdaterForSession:self];
        globalEventListeners = [NSMutableArray array];
        _notificationCenter = [[MXNotificationCenter alloc] initWithMatrixSession:self];
        _accountData = [[MXAccountData alloc] init];
        peekingRooms = [NSMutableArray array];
        _preventPauseCount = 0;
        directRoomsOperationsQueue = [NSMutableArray array];
        publicisedGroupsByUserId = [[NSMutableDictionary alloc] init];
        nativeToVirtualRoomIds = [NSMutableDictionary dictionary];
        asyncTaskQueue = [[MXAsyncTaskQueue alloc] initWithDispatchQueue:dispatch_get_main_queue() label:@"MXAsyncTaskQueue-MXSession"];
        _spaceService = [[MXSpaceService alloc] initWithSession:self];
        //  add did build graph notification
        [[NSNotificationCenter defaultCenter] addObserver:self
                                                 selector:@selector(spaceServiceDidBuildSpaceGraph:)
                                                     name:MXSpaceService.didBuildSpaceGraph
                                                   object:_spaceService];
        _threadingService = [[MXThreadingService alloc] initWithSession:self];
        _eventStreamService = [[MXEventStreamService alloc] init];
<<<<<<< HEAD
        _locationService = [[MXLocationService alloc] initWithSession:self];
=======
        _preferredSyncPresence = MXPresenceOnline;
>>>>>>> 46aa52c7
        
        [self setIdentityServer:mxRestClient.identityServer andAccessToken:mxRestClient.credentials.identityServerAccessToken];
        
        firstSyncDone = NO;

        _acknowledgableEventTypes = @[kMXEventTypeStringRoomName,
                                      kMXEventTypeStringRoomTopic,
                                      kMXEventTypeStringRoomAvatar,
                                      kMXEventTypeStringRoomMember,
                                      kMXEventTypeStringRoomCreate,
                                      kMXEventTypeStringRoomEncrypted,
                                      kMXEventTypeStringRoomJoinRules,
                                      kMXEventTypeStringRoomPowerLevels,
                                      kMXEventTypeStringRoomAliases,
                                      kMXEventTypeStringRoomCanonicalAlias,
                                      kMXEventTypeStringRoomGuestAccess,
                                      kMXEventTypeStringRoomHistoryVisibility,
                                      kMXEventTypeStringRoomMessage,
                                      kMXEventTypeStringRoomMessageFeedback,
                                      kMXEventTypeStringRoomRedaction,
                                      kMXEventTypeStringRoomThirdPartyInvite,
                                      kMXEventTypeStringRoomRelatedGroups,
                                      kMXEventTypeStringReaction,
                                      kMXEventTypeStringCallInvite,
                                      kMXEventTypeStringCallCandidates,
                                      kMXEventTypeStringCallAnswer,
                                      kMXEventTypeStringCallSelectAnswer,
                                      kMXEventTypeStringCallHangup,
                                      kMXEventTypeStringCallReject,
                                      kMXEventTypeStringCallNegotiate,
                                      kMXEventTypeStringSticker
                                      ];

        _unreadEventTypes = @[kMXEventTypeStringRoomName,
                              kMXEventTypeStringRoomTopic,
                              kMXEventTypeStringRoomMessage,
                              kMXEventTypeStringCallInvite,
                              kMXEventTypeStringRoomEncrypted,
                              kMXEventTypeStringSticker
                              ];

        _catchingUp = NO;
        MXCredentials *initialSyncCredentials = [MXCredentials initialSyncCacheCredentialsFrom:mxRestClient.credentials];
        _initialSyncResponseCache = [[MXSyncResponseFileStore alloc] initWithCredentials:initialSyncCredentials];
        
        _homeserverCapabilitiesService = [[MXHomeserverCapabilitiesService alloc] initWithSession: self];
        [_homeserverCapabilitiesService updateWithCompletion:nil];

        [[NSNotificationCenter defaultCenter] addObserver:self selector:@selector(onDidDecryptEvent:) name:kMXEventDidDecryptNotification object:nil];

        [self setState:MXSessionStateInitialised];
    }
    return self;
}

- (MXCredentials *)credentials
{
    return matrixRestClient.credentials;
}

- (NSString *)myUserId
{
    return matrixRestClient.credentials.userId;
}

- (NSString *)myDeviceId
{
    return matrixRestClient.credentials.deviceId;
}

- (void)setState:(MXSessionState)state
{
    if (_state != state)
    {
        MXLogDebug(@"[MXSession] setState: %@ (was %@)", [MXTools readableSessionState:state], [MXTools readableSessionState:_state]);
        
        _state = state;

        if (_state != MXSessionStateSyncError)
        {
            // Reset the sync error
            _syncError = nil;
        }
        
        NSNotificationCenter *notificationCenter = [NSNotificationCenter defaultCenter];
        [notificationCenter postNotificationName:kMXSessionStateDidChangeNotification object:self userInfo:nil];
        [_eventStreamService dispatchSessionStateChangedWithState:state];
    }
}

- (id<MXStore>)store
{
    return self.storeService.mainStore;
}

-(void)setStore:(id<MXStore>)store success:(void (^)(void))onStoreDataReady failure:(void (^)(NSError *))failure
{
    NSAssert(MXSessionStateInitialised == _state, @"Store can be set only just after initialisation");
    NSParameterAssert(store);

    _storeService = [[MXStoreService alloc] initWithStore:store credentials:matrixRestClient.credentials];

    // Validate the permanent implementation
    if (self.store.isPermanent)
    {
        // A permanent MXStore must implement these methods:
        NSParameterAssert([self.store respondsToSelector:@selector(storeStateForRoom:stateEvents:)]);
        NSParameterAssert([self.store respondsToSelector:@selector(stateOfRoom:success:failure:)]);
    }
    
    self.roomListDataManager = [[MXSDKOptions.sharedInstance.roomListDataManagerClass alloc] init];

    NSDate *startDate = [NSDate date];
    MXTaskProfile *taskProfile = [MXSDKOptions.sharedInstance.profiler startMeasuringTaskWithName:MXTaskProfileNameStartupMountData];

    MXWeakify(self);
    [self.store openWithCredentials:matrixRestClient.credentials onComplete:^{
        MXStrongifyAndReturnIfNil(self);
        
        // Sanity check: The session may be closed before the end of store opening.
        if (!self->matrixRestClient)
        {
            return;
        }

        self.storeService.aggregations = [[MXAggregations alloc] initWithMatrixSession:self];

        // Check if the user has enabled crypto
        MXWeakify(self);
        [MXCrypto checkCryptoWithMatrixSession:self complete:^(MXCrypto *crypto) {
            MXStrongifyAndReturnIfNil(self);
            
            self->_crypto = crypto;

            // Sanity check: The session may be closed before the end of this operation.
            if (!self->matrixRestClient)
            {
                return;
            }

            // Can we start on data from the MXStore?
            if (self.store.isPermanent && self.isEventStreamInitialised)
            {
                // Mount data from the permanent store
                MXLogDebug(@"[MXSession] Loading room state events to build MXRoom objects...");

                // Create myUser from the store
                MXUser *myUser = [self.store userWithUserId:self->matrixRestClient.credentials.userId];

                // My user is a MXMyUser object
                self->_myUser = (MXMyUser*)myUser;
                self->_myUser.mxSession = self;
                
                // Use the cached agreement to identity server terms.
                if (self.identityService)
                {
                    self.identityService.areAllTermsAgreed = self.store.areAllIdentityServerTermsAgreed;
                }

                // Load user account data
                [self handleAccountData:self.store.userAccountData];
                
                // Refresh identity server terms with complete account data
                [self refreshIdentityServerServiceTerms];

                // Load MXRoomSummaries from the store
                NSDate *startDate2 = [NSDate date];
                NSArray<NSString*> *roomIds = self.store.roomSummaryStore.rooms;
                
                MXLogDebug(@"[MXSession] Read %lu room ids in %.0fms", (unsigned long)roomIds.count, [[NSDate date] timeIntervalSinceDate:startDate2] * 1000);

                // Create MXRooms from their states stored in the store
                NSDate *startDate3 = [NSDate date];
                for (NSString *roomId in roomIds)
                {
                    [self loadRoom:roomId];
                }

                MXLogDebug(@"[MXSession] Built %lu MXRooms in %.0fms", (unsigned long)self->rooms.count, [[NSDate date] timeIntervalSinceDate:startDate3] * 1000);
                
                taskProfile.units = self->rooms.count;
                [MXSDKOptions.sharedInstance.profiler stopMeasuringTaskWithProfile:taskProfile];
                
                MXLogDebug(@"[MXSession] Total time to mount SDK data from MXStore: %.0fms", taskProfile.duration * 1000);
                
                [self setState:MXSessionStateStoreDataReady];
                
                // The SDK client can use this data
                onStoreDataReady();
            }
            else
            {
                // Create self.myUser instance to expose the user id as soon as possible
                self->_myUser = [[MXMyUser alloc] initWithUserId:self->matrixRestClient.credentials.userId];
                self->_myUser.mxSession = self;
                
                MXLogDebug(@"[MXSession] Total time to mount SDK data from MXStore: %.0fms", [[NSDate date] timeIntervalSinceDate:startDate] * 1000);
                
                [self setState:MXSessionStateStoreDataReady];
                
                // The SDK client can use this data
                onStoreDataReady();
            }
        }];

    } failure:^(NSError *error) {
        [self setState:MXSessionStateInitialised];

        if (failure)
        {
            failure(error);
        }
    }];
}

- (void)setRoomListDataManager:(id<MXRoomListDataManager>)roomListDataManager
{
    NSParameterAssert(_roomListDataManager == nil);
    
    _roomListDataManager = roomListDataManager;
    [_roomListDataManager configureWithSession:self];
}

/// Handle a sync response and decide serverTimeout for the next sync request.
/// @param syncResponse The sync response object
/// @param completion Completion block to be called at the end of the process. Will be called on the caller thread.
/// @param storeCompletion Completion block to be called when the process completed at store level, i.e sync response is stored. Will be called on main thread.
- (void)handleSyncResponse:(MXSyncResponse *)syncResponse
                completion:(void (^)(void))completion
           storeCompletion:(void (^)(void))storeCompletion
{
    MXLogDebug(@"[MXSession] handleSyncResponse: Received %tu joined rooms, %tu invited rooms, %tu left rooms, %tu toDevice events.", syncResponse.rooms.join.count, syncResponse.rooms.invite.count, syncResponse.rooms.leave.count, syncResponse.toDevice.events.count);
    
    // Check whether this is the initial sync
    BOOL isInitialSync = !self.isEventStreamInitialised;

    // Handle to_device events before everything else to make future decryptions work
    [self handleToDeviceEvents:syncResponse.toDevice.events onComplete:^{
        
        dispatch_group_t dispatchGroup = dispatch_group_create();
        
        // Handle top-level account data
        if (syncResponse.accountData)
        {
            [self handleAccountData:syncResponse.accountData];
        }
        
        // Handle first joined rooms
        for (NSString *roomId in syncResponse.rooms.join)
        {
            MXRoomSync *roomSync = syncResponse.rooms.join[roomId];
            
            @autoreleasepool {
                
                // Retrieve existing room or create a new one
                MXRoom *room = [self getOrCreateRoom:roomId notify:!isInitialSync];
                
                // Sync room
                dispatch_group_enter(dispatchGroup);
                [room handleJoinedRoomSync:roomSync onComplete:^{
                    [room.summary handleJoinedRoomSync:roomSync onComplete:^{
                        
                        // Make sure the last message has been decrypted
                        // In case of an initial sync, we save decryptions to save time. Only unread messages are decrypted.
                        // We need to decrypt already read last message.
                        if (isInitialSync && room.summary.lastMessage.isEncrypted)
                        {
                            [self eventWithEventId:room.summary.lastMessage.eventId
                                            inRoom:room.roomId
                                           success:^(MXEvent *event) {
                                if (event.eventType == MXEventTypeRoomEncrypted)
                                {
                                    [room.summary resetLastMessage:^{
                                        dispatch_group_leave(dispatchGroup);
                                    } failure:^(NSError *error) {
                                        dispatch_group_leave(dispatchGroup);
                                    } commit:NO];
                                }
                                else
                                {
                                    dispatch_group_leave(dispatchGroup);
                                }
                            } failure:^(NSError *error) {
                                MXLogError(@"[MXSession] handleSyncResponse: event fetch failed: %@", error);
                                dispatch_group_leave(dispatchGroup);
                            }];
                        }
                        else
                        {
                            dispatch_group_leave(dispatchGroup);
                        }
                    }];
                }];
                
                for (MXEvent *event in roomSync.accountData.events)
                {
                    if ([event.type isEqualToString:kRoomIsVirtualJSONKey])
                    {
                        MXVirtualRoomInfo *virtualRoomInfo = [MXVirtualRoomInfo modelFromJSON:event.content];
                        if (virtualRoomInfo.isVirtual)
                        {
                            //  cache this info
                            [self.roomAccountDataUpdateDelegate updateAccountDataIfRequiredForRoom:room
                                                                                  withNativeRoomId:virtualRoomInfo.nativeRoomId
                                                                                        completion:nil];
                        }
                    }
                }

                [self.threadingService handleJoinedRoomSync:roomSync forRoom:roomId];
            }
        }
        
        // Handle invited rooms
        for (NSString *roomId in syncResponse.rooms.invite)
        {
            MXInvitedRoomSync *invitedRoomSync = syncResponse.rooms.invite[roomId];
            
            @autoreleasepool {
                
                // Retrieve existing room or create a new one
                MXRoom *room = [self getOrCreateRoom:roomId notify:!isInitialSync];
                
                // Prepare invited room
                dispatch_group_enter(dispatchGroup);
                [room handleInvitedRoomSync:invitedRoomSync onComplete:^{
                    [room.summary handleInvitedRoomSync:invitedRoomSync];
                    
                    dispatch_group_leave(dispatchGroup);
                }];
            }
        }
        
        // Handle archived rooms
        for (NSString *roomId in syncResponse.rooms.leave)
        {
            MXRoomSync *leftRoomSync = syncResponse.rooms.leave[roomId];
            
            @autoreleasepool {
                
                // Presently we remove the existing room from the rooms list.
                // FIXME SYNCV2 Archive/Display the left rooms!
                // For that create 'handleArchivedRoomSync' method
                
                // Retrieve existing room
                MXRoom *room = [self roomWithRoomId:roomId];
                if (room)
                {
                    // FIXME SYNCV2: While 'handleArchivedRoomSync' is not available,
                    // use 'handleJoinedRoomSync' to pass the last events to the room before leaving it.
                    // The room will then able to notify its listeners.
                    dispatch_group_enter(dispatchGroup);
                    [room handleJoinedRoomSync:leftRoomSync onComplete:^{
                        [room.summary handleJoinedRoomSync:leftRoomSync onComplete:^{
                            // Look for the last room member event
                            MXEvent *roomMemberEvent;
                            NSInteger index = leftRoomSync.timeline.events.count;
                            while (index--)
                            {
                                MXEvent *event = leftRoomSync.timeline.events[index];
                                
                                if ([event.type isEqualToString:kMXEventTypeStringRoomMember])
                                {
                                    roomMemberEvent = event;
                                    break;
                                }
                            }
                            
                            // Notify the room is going to disappear
                            NSMutableDictionary *userInfo = [NSMutableDictionary dictionaryWithObject:room.roomId forKey:kMXSessionNotificationRoomIdKey];
                            if (roomMemberEvent)
                            {
                                userInfo[kMXSessionNotificationEventKey] = roomMemberEvent;
                            }
                            [[NSNotificationCenter defaultCenter] postNotificationName:kMXSessionWillLeaveRoomNotification
                                                                                object:self
                                                                              userInfo:userInfo];
                            // Remove the room from the rooms list
                            [self removeRoom:room.roomId];
                            
                            dispatch_group_leave(dispatchGroup);
                        }];
                    }];
                }
            }
        }
        
        // Check the conditions to update summaries direct user ids for retrieved rooms (We have to do it
        // when we receive some invites to handle correctly a new invite to a direct chat that the user has left).
        if (isInitialSync || syncResponse.rooms.invite.count)
        {
            [self updateSummaryDirectUserIdForRooms:[self directRoomIds]];
        }
        
        // Handle invited groups
        for (NSString *groupId in syncResponse.groups.invite)
        {
            // Create a new group for each invite
            MXInvitedGroupSync *invitedGroupSync = syncResponse.groups.invite[groupId];
            [self createGroupInviteWithId:groupId profile:invitedGroupSync.profile andInviter:invitedGroupSync.inviter notify:!isInitialSync];
        }
        
        // Handle joined groups
        for (NSString *groupId in syncResponse.groups.join)
        {
            // Join an existing group or create a new one
            [self didJoinGroupWithId:groupId notify:!isInitialSync];
        }
        
        // Handle left groups
        for (NSString *groupId in syncResponse.groups.leave)
        {
            // Remove the group from the group list
            [self removeGroup:groupId];
        }
        
        // Handle presence of other users
        for (MXEvent *presenceEvent in syncResponse.presence.events)
        {
            [self handlePresenceEvent:presenceEvent direction:MXTimelineDirectionForwards];
        }
        
        // Sync point: wait that all rooms in the /sync response have been loaded
        // and their /sync response has been processed
        dispatch_group_notify(dispatchGroup, dispatch_get_main_queue(), ^{
            
            if (self.crypto)
            {
                // Handle device list updates
                if (syncResponse.deviceLists)
                {
                    [self.crypto handleDeviceListsChanges:syncResponse.deviceLists];
                }
                
                // Handle one_time_keys_count
                if (syncResponse.deviceOneTimeKeysCount)
                {
                    [self.crypto handleDeviceOneTimeKeysCount:syncResponse.deviceOneTimeKeysCount];
                }
                
                [self.crypto handleDeviceUnusedFallbackKeys:syncResponse.unusedFallbackKeys];
                
                // Tell the crypto module to do its processing
                [self.crypto onSyncCompleted:self.store.eventStreamToken
                               nextSyncToken:syncResponse.nextBatch
                                  catchingUp:self.catchingUp];
            }

            // Update live event stream token
            MXLogDebug(@"[MXSession] Next sync token: %@", syncResponse.nextBatch);
            self.store.eventStreamToken = syncResponse.nextBatch;
            
            // Propagate sync response to the associated space service
            [self.spaceService handleSyncResponse:syncResponse];
            
            if (!self.homeserverCapabilitiesService.isInitialised)
            {
                [self.homeserverCapabilitiesService updateWithCompletion:nil];
            }
            
            if (completion)
            {
                completion();
            }
            
            // Broadcast that a server sync has been processed.
            [[NSNotificationCenter defaultCenter] postNotificationName:kMXSessionDidSyncNotification
                                                                object:self
                                                              userInfo:@{
                                                                  kMXSessionNotificationSyncResponseKey: syncResponse
                                                              }];

            // Commit store changes
            if ([self.store respondsToSelector:@selector(commitWithCompletion:)])
            {
                [self.store commitWithCompletion:storeCompletion];
            }
        });
    }];
}

- (void)setIdentityServer:(NSString *)identityServer andAccessToken:(NSString *)accessToken
{
    MXLogDebug(@"[MXSession] setIdentityServer: %@", identityServer);
    
    matrixRestClient.identityServer = identityServer;

    if (identityServer)
    {
        _identityService = [[MXIdentityService alloc] initWithIdentityServer:identityServer accessToken:accessToken andHomeserverRestClient:matrixRestClient];
        
        // Only refresh the terms after the first sync to
        // avoid multiple requests from -setStore:success:failure:
        if (firstSyncDone)
        {
            [self refreshIdentityServerServiceTerms];
        }
    }
    else
    {
        _identityService = nil;
    }

    MXWeakify(self);
    matrixRestClient.identityServerAccessTokenHandler = ^MXHTTPOperation *(void (^success)(NSString *accessToken), void (^failure)(NSError *error)) {
        MXStrongifyAndReturnValueIfNil(self, nil);
        return [self.identityService accessTokenWithSuccess:success failure:failure];
    };
}

- (void)start:(void (^)(void))onServerSyncDone
      failure:(void (^)(NSError *error))failure
{
    [self startWithSyncFilter:nil onServerSyncDone:onServerSyncDone failure:failure];
}

- (void)startWithSyncFilter:(MXFilterJSONModel*)syncFilter
           onServerSyncDone:(void (^)(void))onServerSyncDone
                    failure:(void (^)(NSError *error))failure;
{
    MXLogDebug(@"[MXSession] startWithSyncFilter: %@", syncFilter);

    if (syncFilter)
    {
        // Build or retrieve the filter before launching the event stream
        MXWeakify(self);
        [self setFilter:syncFilter success:^(NSString *filterId) {
            MXStrongifyAndReturnIfNil(self);

            [self startWithSyncFilterId:filterId onServerSyncDone:onServerSyncDone failure:failure];

        } failure:^(NSError *error) {
            MXStrongifyAndReturnIfNil(self);

            MXLogDebug(@"[MXSession] startWithSyncFilter: WARNING: Impossible to create the filter. Use no filter in /sync");
            [self startWithSyncFilterId:nil onServerSyncDone:onServerSyncDone failure:failure];
        }];
    }
    else
    {
        [self startWithSyncFilterId:nil onServerSyncDone:onServerSyncDone failure:failure];
    }
}

- (void)startWithSyncFilterId:(NSString *)syncFilterId onServerSyncDone:(void (^)(void))onServerSyncDone failure:(void (^)(NSError *))failure
{
    if (nil == self.store)
    {
        // The user did not set a MXStore, use MXNoStore as default
        MXNoStore *store = [[MXNoStore alloc] init];

        // Set the store before going further
        MXWeakify(self);
        [self setStore:store success:^{
            MXStrongifyAndReturnIfNil(self);

            // Then, start again
            [self startWithSyncFilterId:syncFilterId onServerSyncDone:onServerSyncDone failure:failure];

        } failure:^(NSError *error) {
            MXStrongifyAndReturnIfNil(self);
            
            MXLogError(@"[MXSession] startWithSyncFilterId: setStore failed with error: %@", error);

            [self setState:MXSessionStateInitialSyncFailed];
            failure(error);
            
        }];
        return;
    }
    
    // Check update of the filter used for /sync requests
    if (![self.store.syncFilterId isEqualToString:syncFilterId])
    {
        if (self.store.eventStreamToken)
        {
            MXLogDebug(@"[MXSesssion] startWithSyncFilterId: WARNING: Changing the sync filter while there is existing data in the store is not recommended");
        }

        // Store the passed filter id
        self.store.syncFilterId = syncFilterId;
    }

    // Determine if this filter implies lazy loading of room members
    if (syncFilterId)
    {
        MXWeakify(self);
        [self filterWithFilterId:syncFilterId success:^(MXFilterJSONModel *filter) {
            MXStrongifyAndReturnIfNil(self);

            if (filter.room.state.lazyLoadMembers)
            {
                MXLogDebug(@"[MXSession] Set syncWithLazyLoadOfRoomMembers to YES");
                self->_syncWithLazyLoadOfRoomMembers = YES;
            }
        } failure:nil];
    }
    
    [self handleBackgroundSyncCacheIfRequiredWithCompletion:^{
        [self _startWithSyncFilterId:syncFilterId onServerSyncDone:onServerSyncDone failure:failure];
    }];
}

- (void)_startWithSyncFilterId:(NSString *)syncFilterId onServerSyncDone:(void (^)(void))onServerSyncDone failure:(void (^)(NSError *))failure
{
    [self setState:MXSessionStateSyncInProgress];

    // Can we resume from data available in the cache
    if (self.store.isPermanent && self.isEventStreamInitialised && 0 < self.store.roomSummaryStore.countOfRooms)
    {
        // Resume the stream (presence will be retrieved during server sync)
        MXLogDebug(@"[MXSession] Resuming the events stream from %@...", self.store.eventStreamToken);
        NSDate *startDate2 = [NSDate date];
        [self _resume:^{
            MXLogDebug(@"[MXSession] Events stream resumed in %.0fms", [[NSDate date] timeIntervalSinceDate:startDate2] * 1000);

            onServerSyncDone();
        }];

        // Start crypto if enabled
        [self startCrypto:^{
            MXLogDebug(@"[MXSession] Crypto has been started");
        }  failure:^(NSError *error) {
            MXLogDebug(@"[MXSession] Crypto failed to start. Error: %@", error);
        }];
    }
    else
    {
        // Get data from the home server
        // First of all, retrieve the user's profile information
        MXWeakify(self);
        [_myUser updateFromHomeserverOfMatrixSession:self success:^{
            MXStrongifyAndReturnIfNil(self);
            
            // Stop here if [MXSession close] has been triggered.
            if (nil == self.myUser)
            {
                return;
            }

            // And store him as a common MXUser
            [self.store storeUser:self.myUser];

            // Start crypto if enabled
            [self startCrypto:^{

                MXLogDebug(@"[MXSession] Do an initial /sync");

                // Initial server sync
                [self serverSyncWithServerTimeout:0 success:onServerSyncDone failure:^(NSError *error) {

                    MXLogError(@"[MXSession] _startWithSyncFilterId: Failed with error %@", error);
                
                    [self setState:MXSessionStateInitialSyncFailed];
                    failure(error);

                } clientTimeout:CLIENT_TIMEOUT_MS setPresence:self.preferredSyncPresenceString];

            } failure:^(NSError *error) {

                MXLogError(@"[MXSession] Crypto failed to start. Error: %@", error);
                
                [self setState:MXSessionStateInitialSyncFailed];
                failure(error);

            }];

        } failure:^(NSError *error) {
            
            MXLogError(@"[MXSession] Get the user's profile information failed with error %@", error);
            
            [self setState:MXSessionStateInitialSyncFailed];
            failure(error);
            
        }];
    }

    // Refresh wellknown data
    [self refreshHomeserverWellknown:nil failure:nil];

    // Refresh homeserver capabilities
    [self refreshHomeserverCapabilities:nil failure:nil];

    // Refresh supported Matrix versions
    [self refreshSupportedMatrixVersions:nil failure:nil];
    
    // Get the maximum file size allowed for uploading media
    [self.matrixRestClient maxUploadSize:^(NSInteger maxUploadSize) {
        [self.store storeMaxUploadSize:maxUploadSize];
    } failure:^(NSError *error) {
        MXLogError(@"[MXSession] Failed to get maximum upload size.");
    }];
}

- (NSString *)syncFilterId
{
    return self.store.syncFilterId;
}

- (BOOL)isPauseable
{
    switch (_state)
    {
        case MXSessionStateSyncInProgress:
        case MXSessionStateRunning:
        case MXSessionStateBackgroundSyncInProgress:
        case MXSessionStatePauseRequested:
        case MXSessionStateSyncError:
        case MXSessionStateHomeserverNotReachable:
            return YES;
        default:
            return NO;
    }
}

- (BOOL)isResumable
{
    if (!eventStreamRequest)
    {
        return YES;
    }
    switch (_state)
    {
        case MXSessionStateBackgroundSyncInProgress:
        case MXSessionStatePauseRequested:
        case MXSessionStatePaused:
            return YES;
        default:
            return NO;
    }
}

- (MXAggregations *)aggregations
{
    return self.storeService.aggregations;
}

- (void)pause
{
    MXLogDebug(@"[MXSession] pause the event stream in state: %@", [MXTools readableSessionState:_state]);

    if (self.isPauseable)
    {
        // Check that none required the session to keep running even if the app goes in
        // background
        if (_preventPauseCount)
        {
            MXLogDebug(@"[MXSession pause] Prevent the session from being paused. preventPauseCount: %tu", _preventPauseCount);
            
            id<MXBackgroundModeHandler> handler = [MXSDKOptions sharedInstance].backgroundModeHandler;
            
            if (handler && !self.backgroundTask.isRunning)
            {
                MXWeakify(self);
                
                self.backgroundTask = [handler startBackgroundTaskWithName:@"[MXSession] pause" expirationHandler:^{
                    MXStrongifyAndReturnIfNil(self);
                    
                    // We cannot continue to run in background. Pause the session for real
                    self.preventPauseCount = 0;
                }];
            }
            
            [self setState:MXSessionStatePauseRequested];
            
            return;
        }
        
        // reset the callback
        onResumeDone = nil;
        onBackgroundSyncDone = nil;
        onBackgroundSyncFail = nil;
        
        // Cancel the current request managing the event stream
        [eventStreamRequest cancel];
        eventStreamRequest = nil;

        for (MXPeekingRoom *peekingRoom in peekingRooms)
        {
            [peekingRoom pause];
        }

        [self setState:MXSessionStatePaused];
    }
    else
    {
        MXLogDebug(@"[MXSession] pause skipped because of wrong state of MXSession");
    }
}

- (void)resume:(void (^)(void))resumeDone
{
    [self handleBackgroundSyncCacheIfRequiredWithCompletion:^{
        [self _resume:resumeDone];
    }];
}

- (void)_resume:(void (^)(void))resumeDone
{
    MXLogDebug(@"[MXSession] _resume: resume the event stream from state: %@", [MXTools readableSessionState:_state]);
    
    if (self.backgroundTask.isRunning)
    {
        [self.backgroundTask stop];
        self.backgroundTask = nil;
    }

    //  check if the session can resume from here
    if (self.isResumable)
    {
        [self setState:MXSessionStateSyncInProgress];
        
        // Resume from the last known token
        onResumeDone = resumeDone;
        
        if (!eventStreamRequest)
        {
            // Relaunch live events stream (long polling)
            [self serverSyncWithServerTimeout:0 success:nil failure:nil clientTimeout:CLIENT_TIMEOUT_MS setPresence:self.preferredSyncPresenceString];
        }
    }

    for (MXPeekingRoom *peekingRoom in peekingRooms)
    {
        [peekingRoom resume];
    }
    
    if (!onResumeDone && resumeDone)
    {
        MXLogDebug(@"[MXSession] _resume: cannot resume from the state: %@", [MXTools readableSessionState:_state]);
        resumeDone();
    }
}

- (void)backgroundSync:(unsigned int)timeout success:(MXOnBackgroundSyncDone)backgroundSyncDone failure:(MXOnBackgroundSyncFail)backgroundSyncfails
{
    //  background sync considering session state
    [self backgroundSync:timeout ignoreSessionState:NO success:backgroundSyncDone failure:backgroundSyncfails];
}

- (void)backgroundSync:(unsigned int)timeout ignoreSessionState:(BOOL)ignoreSessionState success:(MXOnBackgroundSyncDone)backgroundSyncDone failure:(MXOnBackgroundSyncFail)backgroundSyncfails
{
    // Check whether no request is already in progress
    if (!eventStreamRequest)
    {
        if (!ignoreSessionState && MXSessionStatePaused != _state)
        {
            MXLogDebug(@"[MXSession] background Sync cannot be done in the current state: %@", [MXTools readableSessionState:_state]);
            dispatch_async(dispatch_get_main_queue(), ^{
                backgroundSyncfails(nil);
            });
        }
        else
        {
            MXLogDebug(@"[MXSession] start a background Sync");
            [self setState:MXSessionStateBackgroundSyncInProgress];
            
            // BackgroundSync from the latest known token
            onBackgroundSyncDone = backgroundSyncDone;
            onBackgroundSyncFail = backgroundSyncfails;

            [self serverSyncWithServerTimeout:0 success:nil failure:nil clientTimeout:timeout setPresence:@"offline"];
        }
    }
    else
    {
        MXLogDebug(@"[MXSession] background Sync already ongoing");
        dispatch_async(dispatch_get_main_queue(), ^{
            backgroundSyncfails(nil);
        });
    }
}

- (BOOL)reconnect
{
    if (eventStreamRequest)
    {
        MXLogDebug(@"[MXSession] Reconnect starts");
        [eventStreamRequest cancel];
        eventStreamRequest = nil;
        
        // retrieve the available data asap
        // disable the long poll to get the available data asap
        [self serverSyncWithServerTimeout:0 success:nil failure:nil clientTimeout:10 setPresence:self.preferredSyncPresenceString];
        
        return YES;
    }
    else
    {
        MXLogDebug(@"[MXSession] Reconnect fails.");
    }
    
    return NO;
}

- (void)close
{
    // Cancel the current server request (if any)
    [eventStreamRequest cancel];
    eventStreamRequest = nil;

    // Flush pending direct room operations
    [directRoomsOperationsQueue removeAllObjects];
    directRoomsOperationsQueue = nil;

    // Clean MXUsers
    for (MXUser *user in self.users)
    {
        [user removeAllListeners];
    }
    
    // Clean any cached initial sync response
    [self.initialSyncResponseCache deleteData];
    
    // Flush the store
    [self.storeService closeStores];
    _roomListDataManager = nil;
    
    [self removeAllListeners];

    // Clean MXRooms
    for (MXRoom *room in rooms.allValues)
    {
        [room close];
    }
    [rooms removeAllObjects];

    // Clean peeking rooms
    for (MXPeekingRoom *peekingRoom in peekingRooms)
    {
        [peekingRoom close];
    }
    [peekingRooms removeAllObjects];

    // Clean summaries
    for (MXRoomSummary *summary in roomSummaries.allValues)
    {
        [summary destroy];
    }
    [roomSummaries removeAllObjects];

    // Clean notification center
    [_notificationCenter removeAllListeners];
    _notificationCenter = nil;

    // Stop calls
    if (_callManager)
    {
        [_callManager close];
        _callManager = nil;
    }
    
    // Stop crypto
    if (_crypto)
    {
        [_crypto close:NO];
        _crypto = nil;
    }
    
    publicisedGroupsByUserId = nil;
    userIdsWithOutdatedPublicisedGroups = nil;
    nativeToVirtualRoomIds = nil;

    // Stop background task
    if (self.backgroundTask.isRunning)
    {
        [self.backgroundTask stop];
        self.backgroundTask = nil;
    }
    
    // Clear spaces
    [[NSNotificationCenter defaultCenter] removeObserver:self
                                                    name:MXSpaceService.didBuildSpaceGraph
                                                  object:self.spaceService];
    [self.spaceService close];

    _myUser = nil;
    mediaManager = nil;
    matrixRestClient = nil;

    [self setState:MXSessionStateClosed];
}

- (MXHTTPOperation*)logout:(void (^)(void))success
                   failure:(void (^)(NSError *error))failure
{
    // Create an empty operation that will be mutated later
    MXHTTPOperation *operation = [[MXHTTPOperation alloc] init];

    // Clear crypto data
    // For security and because it will be no more useful as we will get a new device id
    // on the next log in
    MXWeakify(self);
    [self enableCrypto:NO success:^{
        MXStrongifyAndReturnIfNil(self);

        if (!operation.isCancelled)
        {
            MXHTTPOperation *operation2 = [self.matrixRestClient logout:success failure:failure];
            [operation mutateTo:operation2];
        }

    } failure:nil];

    return operation;
}

- (MXHTTPOperation*)deactivateAccountWithAuthParameters:(NSDictionary*)authParameters
                                           eraseAccount:(BOOL)eraseAccount
                                                success:(void (^)(void))success
                                                failure:(void (^)(NSError *error))failure
{
    return [self.matrixRestClient deactivateAccountWithAuthParameters:authParameters
                                                         eraseAccount:eraseAccount
                                                              success:success
                                                              failure:failure];
}

- (BOOL)isEventStreamInitialised
{
    return (self.store.eventStreamToken != nil);
}

#pragma mark - MXSession pause prevention
- (void)retainPreventPause
{
    // Check whether a background mode handler has been set.
    if ([MXSDKOptions sharedInstance].backgroundModeHandler)
    {
        self.preventPauseCount++;
    }
}

- (void)releasePreventPause
{
    if (self.preventPauseCount > 0)
    {
        self.preventPauseCount--;
    }
}

- (void)setPreventPauseCount:(NSUInteger)preventPauseCount
{
    _preventPauseCount = preventPauseCount;

    MXLogDebug(@"[MXSession] setPreventPauseCount: %tu. MXSession state: %@", _preventPauseCount, [MXTools readableSessionState:_state]);

    if (_preventPauseCount == 0)
    {
        // The background task can be released
        if (self.backgroundTask.isRunning)
        {
            MXLogDebug(@"[MXSession pause] Stop background task %@", self.backgroundTask);
            [self.backgroundTask stop];
            self.backgroundTask = nil;
        }

        // And the session can be paused for real if it was not resumed before
        if (_state == MXSessionStatePauseRequested)
        {
            MXLogDebug(@"[MXSession] setPreventPauseCount: Actually pause the session");
            [self pause];
        }
    }
}


#pragma mark - Server sync

- (void)serverSyncWithServerTimeout:(NSUInteger)serverTimeout
                            success:(void (^)(void))success
                            failure:(void (^)(NSError *error))failure
                      clientTimeout:(NSUInteger)clientTimeout
                        setPresence:(NSString*)setPresence
{
    dispatch_group_t initialSyncDispatchGroup = dispatch_group_create();
    
    __block MXTaskProfile *syncTaskProfile;
    __block MXSyncResponse *syncResponse;
    __block BOOL useLiveResponse = YES;

    if (!self.isEventStreamInitialised && self.initialSyncResponseCache.syncResponseIds.count > 0)
    {
        //  use the sync response from the cache
        dispatch_group_enter(initialSyncDispatchGroup);
        
        NSString *responseId = self.initialSyncResponseCache.syncResponseIds.lastObject;
        MXCachedSyncResponse *cachedResponse = [self.initialSyncResponseCache syncResponseWithId:responseId
                                                                                           error:nil];
        
        syncResponse = cachedResponse.syncResponse;
        useLiveResponse = NO;
        
        MXLogDebug(@"[MXSession] serverSync: Use cached initial sync response");
        
        dispatch_group_leave(initialSyncDispatchGroup);
    }
    else
    {
        //  do a network request
        dispatch_group_enter(initialSyncDispatchGroup);
        
        NSDate *startDate = [NSDate date];
        
        if (!self->firstSyncDone)
        {
            BOOL isInitialSync = !self.isEventStreamInitialised;
            MXTaskProfileName taskName = isInitialSync ? MXTaskProfileNameStartupInitialSync : MXTaskProfileNameStartupIncrementalSync;
            syncTaskProfile = [MXSDKOptions.sharedInstance.profiler startMeasuringTaskWithName:taskName];
        }
        
        NSString * streamToken = self.store.eventStreamToken;
        
        // Determine if we are catching up
        _catchingUp = (0 == serverTimeout);
        
        MXLogDebug(@"[MXSession] Do a server sync%@ from token: %@", _catchingUp ? @" (catching up)" : @"", streamToken);
        
        MXWeakify(self);
        eventStreamRequest = [matrixRestClient syncFromToken:streamToken serverTimeout:serverTimeout clientTimeout:clientTimeout setPresence:setPresence filter:self.syncFilterId success:^(MXSyncResponse *liveResponse) {
            MXStrongifyAndReturnIfNil(self);
            
            // Make sure [MXSession close] or [MXSession pause] has not been called before the server response
            if (!self->eventStreamRequest)
            {
                return;
            }
            
            NSTimeInterval duration = [[NSDate date] timeIntervalSinceDate:startDate];
            MXLogDebug(@"[MXSession] Received sync response in %.0fms", duration * 1000);
            
            syncResponse = liveResponse;
            useLiveResponse = YES;
            
            dispatch_group_leave(initialSyncDispatchGroup);
        } failure:^(NSError *error) {
            [self handleServerSyncError:error forRequestWithServerTimeout:serverTimeout success:success failure:failure];
        }];
    }
    
    dispatch_group_notify(initialSyncDispatchGroup, dispatch_get_main_queue(), ^{
        BOOL wasFirstSync = NO;
        if (!self->firstSyncDone && syncTaskProfile)
        {
            wasFirstSync = YES;
            self->firstSyncDone = YES;
            
            // Contextualise the profiling with the amount of received information
            syncTaskProfile.units = syncResponse.rooms.join.count;
            
            [MXSDKOptions.sharedInstance.profiler stopMeasuringTaskWithProfile:syncTaskProfile];
        }
        
        BOOL isInitialSync = !self.isEventStreamInitialised;
        if (isInitialSync && useLiveResponse)
        {
            //  cache initial sync response
            MXCachedSyncResponse *response = [[MXCachedSyncResponse alloc] initWithSyncToken:nil
                                                                                syncResponse:syncResponse];
            [self.initialSyncResponseCache addSyncResponseWithSyncResponse:response];
        }
        
        // By default, the next sync will be a long polling (with the default server timeout value)
        NSUInteger nextServerTimeout = SERVER_TIMEOUT_MS;

        if (self.catchingUp && syncResponse.toDevice.events.count)
        {
            // We may have not received all to-device events in a single /sync response
            // Pursue /sync with short timeout
            MXLogDebug(@"[MXSession] Continue /sync with short timeout to get all to-device events (%@)", self.myUser.userId);
            nextServerTimeout = 0;
        }
        
        [self handleSyncResponse:syncResponse completion:^{
            
            dispatch_group_t dispatchGroupLastMessage = dispatch_group_create();
            
            if (isInitialSync)
            {
                dispatch_group_enter(dispatchGroupLastMessage);
                [self fixRoomsSummariesLastMessageWithMaxServerPaginationCount:MXRoomSummaryPaginationChunkSize
                                                                         force:YES
                                                                    completion:^{
                    dispatch_group_leave(dispatchGroupLastMessage);
                }];
            }
            
            dispatch_group_notify(dispatchGroupLastMessage, dispatch_get_main_queue(), ^{
                // Do a loop of /syncs until catching up is done, if not already paused or pause requested
                if (nextServerTimeout == 0
                    && (self.state != MXSessionStatePauseRequested && self.state != MXSessionStatePaused))
                {
                    // Pursue live events listening
                    [self serverSyncWithServerTimeout:nextServerTimeout success:success failure:failure clientTimeout:CLIENT_TIMEOUT_MS setPresence:self.preferredSyncPresenceString];
                    return;
                }
                
                // there is a pending backgroundSync
                if (self->onBackgroundSyncDone)
                {
                    MXLogDebug(@"[MXSession] Events stream background Sync succeeded");

                    // Operations on session may occur during this block. For example, [MXSession close] may be triggered.
                    // We run a copy of the block to prevent app from crashing if the block is released by one of these operations.
                    MXOnBackgroundSyncDone onBackgroundSyncDoneCpy = [self->onBackgroundSyncDone copy];
                    onBackgroundSyncDoneCpy();
                    self->onBackgroundSyncDone = nil;

                    // check that the application was not resumed while catching up in background
                    if (self.state == MXSessionStateBackgroundSyncInProgress)
                    {
                        // Check that none required the session to keep running
                        if (self.preventPauseCount)
                        {
                            // Delay the pause by calling the reliable `pause` method.
                            [self pause];
                        }
                        else
                        {
                            MXLogDebug(@"[MXSession] go to paused ");
                            self->eventStreamRequest = nil;
                            [self setState:MXSessionStatePaused];
                            return;
                        }
                    }
                    else
                    {
                        MXLogDebug(@"[MXSession] resume after a background Sync");
                    }
                }

                // If we are resuming inform the app that it received the last uptodate data
                if (self->onResumeDone)
                {
                    MXLogDebug(@"[MXSession] Events stream resumed");

                    // Operations on session may occur during this block. For example, [MXSession close] or [MXSession pause] may be triggered.
                    // We run a copy of the block to prevent app from crashing if the block is released by one of these operations.
                    MXOnResumeDone onResumeDoneCpy = [self->onResumeDone copy];
                    onResumeDoneCpy();
                    self->onResumeDone = nil;

                    // Stop here if [MXSession close] or [MXSession pause] has been triggered during onResumeDone block.
                    if (nil == self.myUser || self.state == MXSessionStatePaused)
                    {
                        return;
                    }
                }

                if (self.state != MXSessionStatePauseRequested && self.state != MXSessionStatePaused)
                {
                    // The event stream is running by now
                    [self setState:MXSessionStateRunning];
                }
                
                // Check SDK user did not called [MXSession close] or [MXSession pause] during the session state change notification handling.
                if (nil == self.myUser || self.state == MXSessionStatePaused)
                {
                    return;
                }
                
                // Pursue live events listening
                [self serverSyncWithServerTimeout:nextServerTimeout success:nil failure:nil clientTimeout:CLIENT_TIMEOUT_MS setPresence:self.preferredSyncPresenceString];
                
                //  attempt to join invited rooms if sync succeeds
                if (MXSDKOptions.sharedInstance.autoAcceptRoomInvites)
                {
                    [self joinPendingRoomInvites];
                }
                
                if (success)
                {
                    success();
                }
            });
        } storeCompletion:^{
            //  clear initial sync cache after handling sync response
            [self.initialSyncResponseCache deleteData];
        }];
    });
}

- (void)handleServerSyncError:(NSError*)error forRequestWithServerTimeout:(NSUInteger)serverTimeout success:(void (^)(void))success failure:(void (^)(NSError *error))failure
{
    // Make sure [MXSession close] or [MXSession pause] has not been called before the server response
    if (!self->eventStreamRequest)
    {
        return;
    }

    // Handle failure during catch up first
    if (self->onBackgroundSyncFail)
    {
        MXLogDebug(@"[MXSession] background Sync fails %@", error);

        // Operations on session may occur during this block. For example, [MXSession close] may be triggered.
        // We run a copy of the block to prevent app from crashing if the block is released by one of these operations.
        MXOnBackgroundSyncFail onBackgroundSyncFailCpy = [self->onBackgroundSyncFail copy];
        onBackgroundSyncFailCpy(error);
        self->onBackgroundSyncFail = nil;

        // check that the application was not resumed while catching up in background
        if (self.state == MXSessionStateBackgroundSyncInProgress)
        {
            // Check that none required the session to keep running
            if (self.preventPauseCount)
            {
                // Delay the pause by calling the reliable `pause` method.
                [self pause];
            }
            else
            {
                MXLogDebug(@"[MXSession] go to paused ");
                self->eventStreamRequest = nil;
                [self setState:MXSessionStatePaused];
                return;
            }
        }
        else
        {
            MXLogDebug(@"[MXSession] resume after a background Sync");
        }
    }

    // Check whether the caller wants to handle error himself
    if (failure)
    {
        failure(error);
    }
    else
    {
        // Handle error here
        // on 64 bits devices, the error codes are huge integers.
        int32_t code = (int32_t)error.code;

        if ([error.domain isEqualToString:NSURLErrorDomain]
            && code == kCFURLErrorCancelled)
        {
            // Individual requests sometimes get correctly cancelled (e.g. the screen which initiated it is deallocated),
            // and such cancellation should not alter the session in any way, nor re-trigger the sync (as with other error types).
            // It is still useful to log the cancellation though.
            MXLogDebug(@"[MXSession] A single request has been cancelled in state: %@", [MXTools readableSessionState:_state]);
        }
        else if ([error.domain isEqualToString:NSURLErrorDomain]
                 && code == kCFURLErrorTimedOut && serverTimeout == 0)
        {
            MXLogError(@"[MXSession] The connection has been timeout.");
            // The reconnection attempt failed on timeout: there is no data to retrieve from server
            [self->eventStreamRequest cancel];
            self->eventStreamRequest = nil;

            // Notify the reconnection attempt has been done.
            [[NSNotificationCenter defaultCenter] postNotificationName:kMXSessionDidSyncNotification
                                                                object:self
                                                              userInfo:@{
                                                                         kMXSessionNotificationErrorKey: error
                                                                         }];

            // Switch back to the long poll management
            [self serverSyncWithServerTimeout:SERVER_TIMEOUT_MS success:nil failure:nil clientTimeout:CLIENT_TIMEOUT_MS setPresence:self.preferredSyncPresenceString];
        }
        else
        {
            MXLogError(@"[MXSession] handleServerSyncError: %@", error);
            
            MXError *mxError = [[MXError alloc] initWithNSError:error];
            if (mxError)
            {
                _syncError = mxError;
                [self setState:MXSessionStateSyncError];

                // Retry later
                dispatch_time_t delayTime = dispatch_time(DISPATCH_TIME_NOW, RETRY_SYNC_AFTER_MXERROR_MS * NSEC_PER_MSEC);
                dispatch_after(delayTime, dispatch_get_main_queue(), ^(void) {

                    if (self->eventStreamRequest)
                    {
                        MXLogDebug(@"[MXSession] Retry resuming events stream after error %@", mxError.errcode);
                        [self serverSyncWithServerTimeout:0 success:success failure:failure clientTimeout:CLIENT_TIMEOUT_MS setPresence:self.preferredSyncPresenceString];
                    }
                });
            }
            else
            {
                // Inform the app there is a problem with the connection to the homeserver
                [self setState:MXSessionStateHomeserverNotReachable];

                // Check if it is a network connectivity issue
                AFNetworkReachabilityManager *networkReachabilityManager = [AFNetworkReachabilityManager sharedManager];
                MXLogDebug(@"[MXSession] events stream broken. Network reachability: %d", networkReachabilityManager.isReachable);

                if (networkReachabilityManager.isReachable)
                {
                    // The problem is not the network
                    // Relaunch the request in a random near futur.
                    // Random time it used to avoid all Matrix clients to retry all in the same time
                    // if there is server side issue like server restart
                    dispatch_time_t delayTime = dispatch_time(DISPATCH_TIME_NOW, [MXHTTPClient timeForRetry:self->eventStreamRequest] * NSEC_PER_MSEC);
                    dispatch_after(delayTime, dispatch_get_main_queue(), ^(void) {

                        if (self->eventStreamRequest)
                        {
                            MXLogDebug(@"[MXSession] Retry resuming events stream");
                            [self setState:MXSessionStateSyncInProgress];
                            [self serverSyncWithServerTimeout:0 success:success failure:nil clientTimeout:CLIENT_TIMEOUT_MS setPresence:self.preferredSyncPresenceString];
                        }
                    });
                }
                else
                {
                    // The device is not connected to the internet, wait for the connection to be up again before retrying
                    __block __weak id reachabilityObserver =
                    [[NSNotificationCenter defaultCenter] addObserverForName:AFNetworkingReachabilityDidChangeNotification object:nil queue:[NSOperationQueue mainQueue] usingBlock:^(NSNotification *note) {

                        if (networkReachabilityManager.isReachable && self->eventStreamRequest)
                        {
                            [[NSNotificationCenter defaultCenter] removeObserver:reachabilityObserver];

                            MXLogDebug(@"[MXSession] Retry resuming events stream");
                            [self setState:MXSessionStateSyncInProgress];
                            [self serverSyncWithServerTimeout:0 success:success failure:nil clientTimeout:CLIENT_TIMEOUT_MS setPresence:self.preferredSyncPresenceString];
                        }
                    }];
                }
            }
        }
    }
}

- (void)handlePresenceEvent:(MXEvent *)event direction:(MXTimelineDirection)direction
{
    // Update MXUser with presence data
    NSString *userId = event.sender;
    if (userId)
    {
        MXUser *user = [self getOrCreateUser:userId];
        [user updateWithPresenceEvent:event inMatrixSession:self];

        [self.store storeUser:user];
    }

    [self notifyListeners:event direction:direction];
}

- (void)handleAccountData:(NSDictionary*)accountDataUpdate
{
    if (accountDataUpdate && accountDataUpdate[@"events"] && ((NSArray*)accountDataUpdate[@"events"]).count)
    {
        BOOL isInitialSync = !self.isEventStreamInitialised || _state == MXSessionStateInitialised;

        for (NSDictionary *event in accountDataUpdate[@"events"])
        {
            if ([event[@"type"] isEqualToString:kMXAccountDataTypePushRules])
            {
                // Handle push rules
                MXPushRulesResponse *pushRules = [MXPushRulesResponse modelFromJSON:event[@"content"]];

                if (![_notificationCenter.rules.JSONDictionary isEqualToDictionary:event[@"content"]])
                {
                    [_notificationCenter handlePushRulesResponse:pushRules];

                    // Report the change
                    if (!isInitialSync)
                    {
                        [[NSNotificationCenter defaultCenter] postNotificationName:kMXNotificationCenterDidUpdateRules
                                                                            object:_notificationCenter
                                                                          userInfo:nil];
                    }
                }
            }
            else if ([event[@"type"] isEqualToString:kMXAccountDataTypeIgnoredUserList])
            {
                // Handle the ignored users list
                NSArray *newIgnoredUsers = [event[@"content"][kMXAccountDataKeyIgnoredUser] allKeys];
                if (newIgnoredUsers)
                {
                    // Check the array changes whatever the order
                    NSCountedSet *set1 = [NSCountedSet setWithArray:_ignoredUsers];
                    NSCountedSet *set2 = [NSCountedSet setWithArray:newIgnoredUsers];

                    // Do not notify for the first /sync
                    BOOL notify = !isInitialSync && ![set1 isEqualToSet:set2];

                    _ignoredUsers = newIgnoredUsers;

                    // Report the change
                    if (notify)
                    {
                        [[NSNotificationCenter defaultCenter] postNotificationName:kMXSessionIgnoredUsersDidChangeNotification
                                                                            object:self
                                                                          userInfo:nil];
                    }
                }
            }
            else if ([event[@"type"] isEqualToString:kMXAccountDataTypeDirect])
            {
                NSDictionary<NSString*, NSArray<NSString*>*> *directRooms;
                MXJSONModelSetDictionary(directRooms, event[@"content"]);

                NSDictionary<NSString*, NSArray<NSString*>*> *tmpDirectRooms = self.directRooms;
                
                if (directRooms != tmpDirectRooms
                    && ![directRooms isEqualToDictionary:tmpDirectRooms])
                {
                    // Collect previous direct rooms ids
                    NSMutableSet<NSString*> *directRoomIds = [NSMutableSet set];
                    [directRoomIds unionSet:[self directRoomIds]];

                    self.directRooms = directRooms;

                    // And collect current ones
                    [directRoomIds unionSet:[self directRoomIds]];

                    // In order to update room summaries
                    [self updateSummaryDirectUserIdForRooms:directRoomIds];

                    // Update the information of the direct rooms.
                    [[NSNotificationCenter defaultCenter] postNotificationName:kMXSessionDirectRoomsDidChangeNotification
                                                                        object:self
                                                                      userInfo:nil];
                }
            }

            // Update the corresponding part of account data
            [_accountData updateWithEvent:event];

            if ([event[@"type"] isEqualToString:kMXAccountDataTypeIdentityServer])
            {
                NSString *identityServer = self.accountDataIdentityServer;
                if (identityServer != self.identityService.identityServer
                    && ![identityServer isEqualToString:self.identityService.identityServer])
                {
                    MXLogDebug(@"[MXSession] handleAccountData: Update identity server: %@ -> %@", self.identityService.identityServer, identityServer);
                    
                    // Reset the cached agreement to the identity server's terms.
                    // This will be refreshed once the new identity server is set.
                    if (self.store.areAllIdentityServerTermsAgreed)
                    {
                        self.store.areAllIdentityServerTermsAgreed = NO;
                    }

                    // Use the IS from the account data
                    [self setIdentityServer:identityServer andAccessToken:nil];
                    
                    [[NSNotificationCenter defaultCenter] postNotificationName:kMXSessionAccountDataDidChangeIdentityServerNotification
                                                                        object:self
                                                                      userInfo:nil];
                }
            }
            
            if([event[@"type"] isEqualToString:kMXAccountDataTypeAcceptedTerms])
            {
                // Only refresh the terms after the first sync to
                // avoid multiple requests from -setStore:success:failure:
                if (firstSyncDone)
                {
                    [self refreshIdentityServerServiceTerms];
                }
            }
        }

        self.store.userAccountData = _accountData.accountData;
        
        // Trigger a global notification for the account data update
        if (!isInitialSync)
        {
            [[NSNotificationCenter defaultCenter] postNotificationName:kMXSessionAccountDataDidChangeNotification
                                                                object:self
                                                              userInfo:nil];
        }
    }
}

- (void)updateSummaryDirectUserIdForRooms:(NSSet<NSString*> *)roomIds
{
    // If the initial sync response is not processed enough, rooms is not yet mounted.
    // updateSummaryDirectUserIdForRooms will be called once the initial sync is done.
    if (rooms.count)
    {
        for (NSString *roomId in roomIds)
        {
            MXRoomSummary *summary = [self roomSummaryWithRoomId:roomId];

            NSString *directUserId = [self directUserIdInRoom:roomId];
            NSString *summaryDirectUserId = summary.directUserId;

            // Update the summary if necessary
            if (directUserId != summaryDirectUserId
                && ![directUserId isEqualToString:summaryDirectUserId])
            {
                summary.directUserId = directUserId;
                [summary save:YES];
            }
        }
    }
}

- (void)handleToDeviceEvents:(NSArray<MXEvent *> *)events  onComplete:(void (^)(void))onComplete
{
    if (events.count == 0)
    {
        onComplete();
        return;
    }
    
    [self decryptEvents:events inTimeline:nil onComplete:^(NSArray<MXEvent *> *failedEvents) {
        dispatch_group_t dispatchGroup = dispatch_group_create();
        
        for (MXEvent *event in events)
        {
            if (!event.decryptionError)
            {
                dispatch_group_enter(dispatchGroup);
                [self handleToDeviceEvent:event onComplete:^{
                    dispatch_group_leave(dispatchGroup);
                }];
            }
            else
            {
                MXLogDebug(@"[MXSession] handleToDeviceEvents: Warning: Unable to decrypt to-device event: %@\nError: %@", event.wireContent[kMXMessageBodyKey], event.decryptionError);
            }
        }
        
        dispatch_group_notify(dispatchGroup, dispatch_get_main_queue(), ^{
            onComplete();
        });
    }];
}

- (void)handleToDeviceEvent:(MXEvent *)event onComplete:(void (^)(void))onComplete
{
    void (^onHandleToDeviceEventDone)(void) = ^(void) {
        [[NSNotificationCenter defaultCenter] postNotificationName:kMXSessionOnToDeviceEventNotification
                                                            object:self
                                                          userInfo:@{
                                                              kMXSessionNotificationEventKey: event
                                                          }];
        
        onComplete();
    };
    
    switch (event.eventType)
    {
        case MXEventTypeRoomKey:
        {
            [_crypto handleRoomKeyEvent:event onComplete:onHandleToDeviceEventDone];
            break;
        }

        default:
            onHandleToDeviceEventDone();
            break;
    }
    [_eventStreamService dispatchOnLiveToDeviceWithEvent:event];
}

/**
 Get rooms implied in a /sync response.

 @param syncResponse the /sync response to parse.
 @return ids of rooms found in the /sync response.
 */
- (NSArray<NSString*> *)roomsInSyncResponse:(MXSyncResponse *)syncResponse
{
    NSMutableArray<NSString *> *roomsInSyncResponse = [NSMutableArray array];
    [roomsInSyncResponse addObjectsFromArray:syncResponse.rooms.join.allKeys];
    [roomsInSyncResponse addObjectsFromArray:syncResponse.rooms.invite.allKeys];
    [roomsInSyncResponse addObjectsFromArray:syncResponse.rooms.leave.allKeys];

    return roomsInSyncResponse;
}

- (BOOL)hasAnyBackgroundCachedSyncResponses
{
    MXSyncResponseFileStore *syncResponseStore = [[MXSyncResponseFileStore alloc] initWithCredentials:self.credentials];

    return syncResponseStore.outdatedSyncResponseIds.count > 0
        || syncResponseStore.syncResponseIds.count > 0;
}

- (void)handleBackgroundSyncCacheIfRequiredWithCompletion:(void (^)(void))completion
{
    NSParameterAssert(_state == MXSessionStateStoreDataReady || _state == MXSessionStatePaused);

    if (!self.hasAnyBackgroundCachedSyncResponses)
    {
        //  if no cached data, do not make back and forth with the session state
        MXLogDebug(@"[MXSession] handleBackgroundSyncCacheIfRequired: no cached data, in state: %@", [MXTools readableSessionState:_state]);
        if (completion)
        {
            completion();
        }
        return;
    }
    
    //  keep the old state to revert later
    MXSessionState oldState = self.state;
    
    [self setState:MXSessionStateProcessingBackgroundSyncCache];
    
    MXSyncResponseFileStore *syncResponseStore = [[MXSyncResponseFileStore alloc] initWithCredentials:self.credentials];
    MXSyncResponseStoreManager *syncResponseStoreManager = [[MXSyncResponseStoreManager alloc] initWithSyncResponseStore:syncResponseStore];
    
    NSString *syncResponseStoreSyncToken = syncResponseStoreManager.syncToken;
    NSString *eventStreamToken = self.store.eventStreamToken;

    NSMutableArray<NSString *> *outdatedSyncResponseIds = syncResponseStore.outdatedSyncResponseIds.mutableCopy;
    NSArray<NSString *> *syncResponseIds = syncResponseStore.syncResponseIds.copy;

    NSMutableArray<NSString*> *syncResponseIdsToBeDeleted = syncResponseStore.outdatedSyncResponseIds.mutableCopy;
    [syncResponseIdsToBeDeleted addObjectsFromArray:syncResponseIds.copy];

    MXLogDebug(@"[MXSession] handleBackgroundSyncCacheIfRequired: state: %@. outdatedSyncResponseIds: %@. syncResponseIds: %@. syncResponseStoreSyncToken: %@",
          [MXTools readableSessionState:_state], @(outdatedSyncResponseIds.count), @(syncResponseIds.count) , syncResponseStoreSyncToken);
    
    if (![syncResponseStoreSyncToken isEqualToString:eventStreamToken])
    {
        MXLogDebug(@"[MXSession] handleBackgroundSyncCacheIfRequired: Mark all outdated");
        [outdatedSyncResponseIds addObjectsFromArray:syncResponseIds];
        syncResponseIds = @[];
    }

    [asyncTaskQueue asyncWithExecute:^(void (^ taskCompleted)(void)) {
        [syncResponseStoreManager mergedSyncResponseFromSyncResponseIds:outdatedSyncResponseIds
                                                             completion:^(MXCachedSyncResponse * _Nullable outdatedCachedSyncResponse) {
            if (outdatedCachedSyncResponse)
            {
                [self handleOutdatedSyncResponse:outdatedCachedSyncResponse.syncResponse
                                      completion:^{
                    taskCompleted();
                }];
            }
            else
            {
                taskCompleted();
            }
        }];
    }];
    
    [asyncTaskQueue asyncWithExecute:^(void (^ taskCompleted)(void)) {
        [syncResponseStoreManager mergedSyncResponseFromSyncResponseIds:syncResponseIds
                                                             completion:^(MXCachedSyncResponse * _Nullable cachedSyncResponse) {
            if (cachedSyncResponse)
            {
                [self handleSyncResponse:cachedSyncResponse.syncResponse
                              completion:^{
                    taskCompleted();
                } storeCompletion:nil];
            }
            else
            {
                taskCompleted();
            }
        }];
    }];
    
    [asyncTaskQueue asyncWithExecute:^(void (^ taskCompleted)(void)) {
        //  do not delete all the data here, as we may have received some new data while we're processing the old one
        [syncResponseStore deleteSyncResponsesWithIds:syncResponseIdsToBeDeleted];
        
        //  revert to old state
        [self setState:oldState];

        taskCompleted();

        if (self.hasAnyBackgroundCachedSyncResponses)
        {
            //  if there are new sync responses, also process them
            [self handleBackgroundSyncCacheIfRequiredWithCompletion:completion];
        }
        else
        {
            //  trigger delete all data here, just to clean up resources
            [syncResponseStore deleteData];

            if (completion)
            {
                completion();
            }
        }
    }];
}

- (void)handleOutdatedSyncResponse:(MXSyncResponse *)syncResponse
                        completion:(void (^)(void))completion
{
    MXLogDebug(@"[MXSession] handleOutdatedSyncResponse: %tu joined rooms, %tu invited rooms, %tu left rooms, %tu toDevice events.", syncResponse.rooms.join.count, syncResponse.rooms.invite.count, syncResponse.rooms.leave.count, syncResponse.toDevice.events.count);
    
    // Handle only to_device events. They are sent only once by the homeserver
    [self handleToDeviceEvents:syncResponse.toDevice.events onComplete:completion];
}


#pragma mark - Options
- (void)enableVoIPWithCallStack:(id<MXCallStack>)callStack
{
    // A call stack is defined for life
    NSParameterAssert(!_callManager);

    _callManager = [[MXCallManager alloc] initWithMatrixSession:self andCallStack:callStack];
}

- (void)enableCrypto:(BOOL)enableCrypto success:(void (^)(void))success failure:(void (^)(NSError *))failure
{
    MXLogDebug(@"[MXSesion] enableCrypto: %@", @(enableCrypto));

    if (enableCrypto && !_crypto)
    {
        _crypto = [MXCrypto createCryptoWithMatrixSession:self];

        if (_state == MXSessionStateRunning)
        {
            [_crypto start:success failure:failure];
        }
        else
        {
            MXLogDebug(@"[MXSesion] enableCrypto: crypto module will be start later (MXSession.state: %@)", [MXTools readableSessionState:_state]);

            if (success)
            {
                dispatch_async(dispatch_get_main_queue(), ^{
                    success();
                });
            }
        }
    }
    else if (!enableCrypto && _crypto)
    {
        // Erase all crypto data of this user
        [_crypto close:YES];
        _crypto = nil;

        if (success)
        {
            success();
        }
    }
    else
    {
        if (success)
        {
            success();
        }
    }
}

- (void)setAntivirusServerURL:(NSString *)antivirusServerURL
{
    _antivirusServerURL = antivirusServerURL;
    
    // Update the current restClient
    [matrixRestClient setAntivirusServer:antivirusServerURL];
    
    // Configure scan manager if antivirusServerURL is set
    if (antivirusServerURL)
    {
        _scanManager = [[MXScanManager alloc] initWithRestClient:matrixRestClient];
        [_scanManager resetAllAntivirusScanStatusInProgressToUnknown];
    }
    else
    {
        _scanManager = nil;
    }
    
    // Update the media manager
    [mediaManager setScanManager:_scanManager];
}

#pragma mark - Rooms operations

- (void)onCreatedRoom:(MXCreateRoomResponse*)response success:(void (^)(MXRoom *room))success
{
    // Wait to receive data from /sync about this room before returning
    if (success)
    {
        MXRoom *room = [self roomWithRoomId:response.roomId];
        if (room)
        {
            // Initialise notification counters homeserver side
            [room markAllAsRead];

            // The first /sync response for this room may have happened before the
            // homeserver answer to the createRoom request.
            success(room);
            [MXSDKOptions.sharedInstance.analyticsDelegate trackCreatedRoomAsDM:NO];
        }
        else
        {
            // Else, just wait for the corresponding kMXRoomInitialSyncNotification
            // that will be fired from MXRoom.
            __block id initialSyncObserver = [[NSNotificationCenter defaultCenter] addObserverForName:kMXRoomInitialSyncNotification object:nil queue:[NSOperationQueue mainQueue] usingBlock:^(NSNotification *note) {
                
                MXRoom *room = note.object;
                
                if ([room.roomId isEqualToString:response.roomId])
                {
                    // Initialise notification counters homeserver side
                    [room markAllAsRead];
                    
                    success(room);
                    [[NSNotificationCenter defaultCenter] removeObserver:initialSyncObserver];
                    [MXSDKOptions.sharedInstance.analyticsDelegate trackCreatedRoomAsDM:NO];
                }
            }];
        }
    }
}

- (void)onCreatedDirectChat:(MXCreateRoomResponse*)response withUserId:(NSString*)userId success:(void (^)(MXRoom *room))success
{
    void (^tagRoomAsDirectChat)(MXRoom *) = ^(MXRoom *room) {
        
        MXWeakify(room);
        
        // Tag the room as direct
        [room setIsDirect:YES withUserId:userId success:^{
            
            MXStrongifyAndReturnIfNil(room);
            
            if (success)
            {
                success(room);
            }
            
        } failure:^(NSError *error) {
            
            MXStrongifyAndReturnIfNil(room);
            
            // TODO: Find a way to handle direct tag failure and report this error in room creation failure block.
            
            MXLogDebug(@"[MXSession] Failed to tag the room (%@) as a direct chat", response.roomId);
            
            if (success)
            {
                success(room);
            }
        }];
    };
    
    // Wait to receive data from /sync about this room before returning
    // CAUTION: The initial sync may not contain the invited member, they may be received later during the next sync.
    MXRoom *room = [self roomWithRoomId:response.roomId];
    if (room)
    {
        // Initialise notification counters homeserver side
        [room markAllAsRead];

        // The first /sync response for this room may have happened before the
        // homeserver answer to the createRoom request.
        
        // Tag the room as direct
        tagRoomAsDirectChat(room);
        [MXSDKOptions.sharedInstance.analyticsDelegate trackCreatedRoomAsDM:YES];
    }
    else
    {
        // Else, just wait for the corresponding kMXRoomInitialSyncNotification
        // that will be fired from MXRoom.
        
        __block id initialSyncObserver = [[NSNotificationCenter defaultCenter] addObserverForName:kMXRoomInitialSyncNotification object:nil queue:[NSOperationQueue mainQueue] usingBlock:^(NSNotification *note) {
            
            MXRoom *room = note.object;
            
            if ([room.roomId isEqualToString:response.roomId])
            {
                // Initialise notification counters homeserver side
                [room markAllAsRead];
                
                // Tag the room as direct
                tagRoomAsDirectChat(room);
                
                [[NSNotificationCenter defaultCenter] removeObserver:initialSyncObserver];
                [MXSDKOptions.sharedInstance.analyticsDelegate trackCreatedRoomAsDM:YES];
            }
        }];
    }
}

- (MXHTTPOperation*)createRoom:(NSString*)name
                    visibility:(MXRoomDirectoryVisibility)visibility
                     roomAlias:(NSString*)roomAlias
                         topic:(NSString*)topic
                       success:(void (^)(MXRoom *room))success
                       failure:(void (^)(NSError *error))failure
{
    return [matrixRestClient createRoom:name visibility:visibility roomAlias:roomAlias topic:topic success:^(MXCreateRoomResponse *response) {
        
        [self onCreatedRoom:response success:success];
        
    } failure:failure];
}

- (MXHTTPOperation*)createRoomWithParameters:(MXRoomCreationParameters*)parameters
                                     success:(void (^)(MXRoom *room))success
                                     failure:(void (^)(NSError *error))failure
{
    return [matrixRestClient createRoomWithParameters:parameters success:^(MXCreateRoomResponse *response) {

        if (parameters.isDirect)
        {
            // When the flag isDirect is turned on, only one user id is expected in the inviteArray.
            // The room is considered as direct only for the first mentioned user in case of several user ids.
            // Note: It is not possible FTM to mark as direct a room with an invited third party.
            NSString *directUserId = (parameters.inviteArray.count ? parameters.inviteArray.firstObject : nil);
            [self onCreatedDirectChat:response withUserId:directUserId success:success];
        }
        else
        {
            [self onCreatedRoom:response success:success];
        }

    } failure:failure];
}

- (MXHTTPOperation*)createRoom:(NSDictionary*)parameters
                       success:(void (^)(MXRoom *room))success
                       failure:(void (^)(NSError *error))failure
{
    return [matrixRestClient createRoom:parameters success:^(MXCreateRoomResponse *response) {

        BOOL isDirect = NO;
        if ([parameters[@"is_direct"] isKindOfClass:NSNumber.class])
        {
            isDirect = ((NSNumber*)parameters[@"is_direct"]).boolValue;
        }
        
        if (isDirect)
        {
            // When the flag isDirect is turned on, only one user id is expected in the inviteArray.
            // The room is considered as direct only for the first mentioned user in case of several user ids.
            // Note: It is not possible FTM to mark as direct a room with an invited third party.
            NSString *directUserId = nil;
            if ([parameters[@"invite"] isKindOfClass:NSArray.class])
            {
                NSArray *inviteArray = parameters[@"invite"];
                directUserId = (inviteArray.count ? inviteArray.firstObject : nil);
            }
            [self onCreatedDirectChat:response withUserId:directUserId success:success];
        }
        else
        {
            [self onCreatedRoom:response success:success];
        }

    } failure:failure];
}

- (void)onJoinedRoom:(NSString*)roomId success:(void (^)(MXRoom *room))success
{
    MXRoom *room = [self getOrCreateRoom:roomId notify:YES];

    // check if the room is in the invited rooms list
    if ([self removeInvitedRoom:room])
    {
        [[NSNotificationCenter defaultCenter] postNotificationName:kMXSessionInvitedRoomsDidChangeNotification
                                                            object:self
                                                          userInfo:@{
                                                                     kMXSessionNotificationRoomIdKey: room.roomId,
                                                                     }];
    }

    // Wait to receive data from /sync about this room before returning
    if (success)
    {
        if (room.summary.membership == MXMembershipJoin)
        {
            // The /sync corresponding to this join may have happened before the
            // homeserver answer to the joinRoom request.
            success(room);
            BOOL isSpace = room.summary.roomType == MXRoomTypeSpace;
            [MXSDKOptions.sharedInstance.analyticsDelegate trackJoinedRoomAsDM:room.summary.isDirect
                                                                       isSpace:isSpace
                                                                   memberCount:room.summary.membersCount.joined];
        }
        else
        {
            // Else, just wait for the corresponding kMXRoomInitialSyncNotification
            // that will be fired from MXRoom.
            __block id initialSyncObserver = [[NSNotificationCenter defaultCenter] addObserverForName:kMXRoomInitialSyncNotification object:nil queue:[NSOperationQueue mainQueue] usingBlock:^(NSNotification *note) {

                MXRoom *syncedRoom = note.object;

                if (syncedRoom == room)
                {
                    success(room);
                    [[NSNotificationCenter defaultCenter] removeObserver:initialSyncObserver];
                    BOOL isSpace = room.summary.roomType == MXRoomTypeSpace;
                    [MXSDKOptions.sharedInstance.analyticsDelegate trackJoinedRoomAsDM:room.summary.isDirect
                                                                               isSpace:isSpace
                                                                           memberCount:room.summary.membersCount.joined];
                }
            }];
        }
    }

}

- (MXHTTPOperation*)joinRoom:(NSString*)roomIdOrAlias
                  viaServers:(NSArray<NSString*>*)viaServers
        withThirdPartySigned:(NSDictionary*)thirdPartySigned
                     success:(void (^)(MXRoom *room))success
                     failure:(void (^)(NSError *error))failure {
    
    if ([self isJoinedOnRoom:roomIdOrAlias])
    {
        if (failure)
        {
            dispatch_async(dispatch_get_main_queue(), ^{
                failure([NSError errorWithDomain:kMXNSErrorDomain
                                            code:kMXRoomAlreadyJoinedErrorCode
                                        userInfo:@{
                                            NSLocalizedDescriptionKey: @"Room already joined"
                                        }]);
            });
        }
        return [MXHTTPOperation new];
    }
    
    [self updateRoomSummaryWithRoomId:roomIdOrAlias withMembershipState:MXMembershipTransitionStateJoining];
    
    return [matrixRestClient joinRoom:roomIdOrAlias viaServers:viaServers withThirdPartySigned:nil success:^(NSString *theRoomId) {
        [self onJoinedRoom:theRoomId success:^(MXRoom *room) {
            
            [self updateRoomSummaryWithRoomId:roomIdOrAlias withMembershipState:MXMembershipTransitionStateJoined];
            
            if (success)
            {
                success(room);
            }
        }];

    } failure:^(NSError *error) {
        
        [self updateRoomSummaryWithRoomId:roomIdOrAlias withMembershipState:MXMembershipTransitionStateFailedJoining];
            
        if (failure)
        {
            failure(error);
        }
    }];
}

- (MXHTTPOperation*)joinRoom:(NSString*)roomIdOrAlias
                  viaServers:(NSArray<NSString*>*)viaServers
                     success:(void (^)(MXRoom *room))success
                     failure:(void (^)(NSError *error))failure
{
    return [self joinRoom:roomIdOrAlias viaServers:viaServers withThirdPartySigned:nil success:success failure:failure];
}

- (MXHTTPOperation*)joinRoom:(NSString*)roomIdOrAlias
                  viaServers:(NSArray<NSString*>*)viaServers
                 withSignUrl:(NSString*)signUrl
                     success:(void (^)(MXRoom *room))success
                     failure:(void (^)(NSError *error))failure
{
    if (!self.identityService)
    {
        MXLogDebug(@"[MXSession] Missing identity service");
        failure([NSError errorWithDomain:kMXNSErrorDomain code:0 userInfo:@{
                                                                            NSLocalizedDescriptionKey: @"Missing identity service"
                                                                            }]);
        return nil;
    }
    
    MXHTTPOperation *httpOperation;
    
    MXWeakify(self);
    httpOperation = [self.identityService signUrl:signUrl success:^(NSDictionary *thirdPartySigned) {
        MXStrongifyAndReturnIfNil(self);
        
        MXHTTPOperation *httpOperation2 = [self joinRoom:roomIdOrAlias viaServers:viaServers withThirdPartySigned:thirdPartySigned success:success failure:failure];
        
        // Transfer the new AFHTTPRequestOperation to the returned MXHTTPOperation
        // So that user has hand on it
        if (httpOperation)
        {
            httpOperation.operation = httpOperation2.operation;
        }
        
    } failure:failure];
    
    return httpOperation;
}

- (MXHTTPOperation*)leaveRoom:(NSString*)roomId
                      success:(void (^)(void))success
                      failure:(void (^)(NSError *error))failure
{
    [self updateRoomSummaryWithRoomId:roomId withMembershipState:MXMembershipTransitionStateLeaving];
    
    return [matrixRestClient leaveRoom:roomId success:^{

        // Check the room has been removed before calling the success callback
        // This is automatically done when the homeserver sends the MXMembershipLeave event.
        if ([self roomWithRoomId:roomId])
        {
            MXWeakify(self);
            // The room is stil here, wait for the MXMembershipLeave event
            __block __weak id observer = [[NSNotificationCenter defaultCenter] addObserverForName:kMXSessionDidLeaveRoomNotification object:nil queue:[NSOperationQueue mainQueue] usingBlock:^(NSNotification *note) {

                if ([roomId isEqualToString:note.userInfo[kMXSessionNotificationRoomIdKey]])
                {
                    [[NSNotificationCenter defaultCenter] removeObserver:observer];
                    
                    MXStrongifyAndReturnIfNil(self);
                    [self updateRoomSummaryWithRoomId:roomId withMembershipState:MXMembershipTransitionStateLeft];
                                        
                    if (success)
                    {
                        success();
                    }
                }
            }];
        }
        else
        {
            [self updateRoomSummaryWithRoomId:roomId withMembershipState:MXMembershipTransitionStateLeft];
            
            if (success)
            {
                success();
            }
        }

    } failure:^(NSError *error) {
        
        [self updateRoomSummaryWithRoomId:roomId withMembershipState:MXMembershipTransitionStateFailedLeaving];
        
        if (failure)
        {
            failure(error);
        }
    }];
}

- (MXHTTPOperation*)canEnableE2EByDefaultInNewRoomWithUsers:(NSArray<NSString*>*)userIds
                                                    success:(void (^)(BOOL canEnableE2E))success
                                                    failure:(void (^)(NSError *error))failure
{
    // Check whether all users have uploaded device keys before.
    // If so, encryption can be enabled in the new room
    return [self.crypto downloadKeys:userIds forceDownload:NO success:^(MXUsersDevicesMap<MXDeviceInfo *> *usersDevicesInfoMap, NSDictionary<NSString *,MXCrossSigningInfo *> *crossSigningKeysMap) {
        
        BOOL allUsersHaveDeviceKeys = YES;
        for (NSString *userId in userIds)
        {
            if ([usersDevicesInfoMap deviceIdsForUser:userId].count == 0)
            {
                allUsersHaveDeviceKeys = NO;
                break;
            }
        }
        
        success(allUsersHaveDeviceKeys);
        
    } failure:failure];
}

- (void)joinPendingRoomInvites
{
    NSArray<NSString *> *roomIds = [[self.invitedRooms valueForKey:@"roomId"] copy];
    [roomIds enumerateObjectsUsingBlock:^(NSString * _Nonnull roomId, NSUInteger idx, BOOL * _Nonnull stop) {
        MXLogDebug(@"[MXSession] joinPendingRoomInvites: Auto-accepting room invite for %@", roomId)
        [self joinRoom:roomId viaServers:nil success:^(MXRoom *room) {
            MXLogDebug(@"[MXSession] joinPendingRoomInvites: Joined room: %@", roomId)
        } failure:^(NSError *error) {
            MXLogError(@"[MXSession] joinPendingRoomInvites: Failed to join room: %@, error: %@", roomId, error)
            
            if (error.code == kMXRoomAlreadyJoinedErrorCode)
            {
                [self removeInvitedRoomById:roomId];
            }
        }];
    }];
}

- (BOOL)isJoinedOnRoom:(NSString *)roomIdOrAlias
{
    MXRoom *room = nil;
    if ([MXTools isMatrixRoomIdentifier:roomIdOrAlias])
    {
        room = [self roomWithRoomId:roomIdOrAlias];
    }
    else if ([MXTools isMatrixRoomAlias:roomIdOrAlias])
    {
        room = [self roomWithAlias:roomIdOrAlias];
    }
    
    if (!room)
    {
        return NO;
    }
    return room.summary.membershipTransitionState == MXMembershipTransitionStateJoined
        || room.summary.membershipTransitionState == MXMembershipTransitionStateJoining;
}

#pragma mark - The user's rooms
- (BOOL)hasRoomWithRoomId:(NSString*)roomId
{
    return (rooms[roomId] != nil);
}

- (MXRoom *)roomWithRoomId:(NSString *)roomId
{
    // sanity check
    if (roomId)
    {
        return [rooms objectForKey:roomId];
    }
    else
    {
        return nil;
    }
}

- (MXRoom *)getOrCreateRoom:(NSString*)roomId
{
    return [self getOrCreateRoom:roomId notify:YES];
}

- (MXRoom *)roomWithAlias:(NSString *)alias
{
    MXRoom *theRoom;

    if (alias)
    {
        for (MXRoom *room in self.rooms)
        {
            MXRoomSummary *summary = room.summary;
            if (summary.aliases && NSNotFound != [summary.aliases indexOfObject:alias])
            {
                theRoom = room;
                break;
            }
        }
    }
    return theRoom;
}

- (NSArray *)rooms
{
    return [rooms allValues];
}


#pragma mark - The user's direct rooms

- (MXRoom *)directJoinedRoomWithUserId:(NSString*)userId
{
    // Retrieve the existing direct chats
    NSArray *directRoomIds = self.directRooms[userId];
    
    // Check whether the room is still existing
    for (NSString* directRoomId in directRoomIds)
    {
        MXRoom *directRoom = [self roomWithRoomId:directRoomId];
        if (directRoom)
        {
            // Check whether the user membership is joined
            if (directRoom.summary.membership == MXMembershipJoin)
            {
                return directRoom;
            }
        }
    }
    
    return nil;
}

// Return ids of all current direct rooms
- (NSSet<NSString*> *)directRoomIds
{
    NSMutableSet<NSString*> *roomIds = [NSMutableSet set];
    for (NSArray *array in self.directRooms.allValues)
    {
        [roomIds addObjectsFromArray:array];
    }

    return roomIds;
}

- (NSString *)directUserIdInRoom:(NSString*)roomId
{
    __block NSString *directUserId;

    [self.directRooms enumerateKeysAndObjectsUsingBlock:^(NSString * _Nonnull userId, NSArray<NSString *> * _Nonnull roomIds, BOOL * _Nonnull stop)
    {
        if ([roomIds containsObject:roomId])
        {
            directUserId = userId;
            *stop = YES;
        }
    }];

    return directUserId;
}

- (MXHTTPOperation*)setRoom:(NSString*)roomId
           directWithUserId:(NSString*)userId
                    success:(void (^)(void))success
                    failure:(void (^)(NSError *error))failure
{
    MXHTTPOperation *operation = [MXHTTPOperation new];

    MXWeakify(self);
    [self runOrQueueDirectRoomOperation:^{
        MXStrongifyAndReturnIfNil(self);

        NSMutableDictionary<NSString *,NSArray<NSString *> *> *newDirectRooms = [self.directRooms mutableCopy];
        if (!newDirectRooms)
        {
            newDirectRooms = [NSMutableDictionary dictionary];
        }

        // Remove the current direct user id
        MXRoom *room = [self roomWithRoomId:roomId];
        NSString *currentDirectUserId = room.directUserId;
        if (currentDirectUserId)
        {
            NSMutableArray *roomIds = [NSMutableArray arrayWithArray:newDirectRooms[currentDirectUserId]];
            [roomIds removeObject:roomId];

            if (roomIds.count)
            {
                newDirectRooms[currentDirectUserId] = roomIds;
            }
            else
            {
                [newDirectRooms removeObjectForKey:currentDirectUserId];
            }
        }

        // Update with the new one
        if (userId)
        {
            if (![newDirectRooms[userId] containsObject:roomId])
            {
                NSMutableArray *roomIds = (newDirectRooms[userId] ? [NSMutableArray arrayWithArray:newDirectRooms[userId]] : [NSMutableArray array]);
                [roomIds addObject:roomId];
                newDirectRooms[userId] = roomIds;
            }
        }

        MXHTTPOperation *operation2 = [self uploadDirectRoomsInOperationsQueue:newDirectRooms success:success failure:failure];
        [operation mutateTo:operation2];
    }];

    return operation;
}

- (MXHTTPOperation*)uploadDirectRooms:(NSDictionary<NSString *,NSArray<NSString *> *> *)directRooms
                              success:(void (^)(void))success
                              failure:(void (^)(NSError *))failure
{
    MXHTTPOperation *operation = [MXHTTPOperation new];

    MXWeakify(self);
    [self runOrQueueDirectRoomOperation:^{
        MXStrongifyAndReturnIfNil(self);

        MXHTTPOperation *operation2 = [self uploadDirectRoomsInOperationsQueue:directRooms success:success failure:failure];
        [operation mutateTo:operation2];
    }];

    return operation;
}

- (MXHTTPOperation*)uploadDirectRoomsInOperationsQueue:(NSDictionary<NSString *,NSArray<NSString *> *> *)directRooms
                                               success:(void (^)(void))success
                                               failure:(void (^)(NSError *))failure
{
    NSDictionary<NSString*, NSArray<NSString*>*> *tmpDirectRooms = self.directRooms;

    // If there is no change, do nothing
    if (tmpDirectRooms == directRooms
        || [tmpDirectRooms isEqualToDictionary:directRooms]
        || (tmpDirectRooms == nil && directRooms.count == 0))
    {
        if (success)
        {
            success();
        }

        [self runNextDirectRoomOperation];
        return nil;
    }

    // Wait that the response comes back down the event stream
    MXWeakify(self);
    __block id directRoomsDidChangeObserver = [[NSNotificationCenter defaultCenter] addObserverForName:kMXSessionDirectRoomsDidChangeNotification object:nil queue:[NSOperationQueue mainQueue] usingBlock:^(NSNotification *note) {
        MXStrongifyAndReturnIfNil(self);

        if ([self.directRooms isEqualToDictionary:directRooms])
        {
            [[NSNotificationCenter defaultCenter] removeObserver:directRoomsDidChangeObserver];

            if (success)
            {
                success();
            }

            [self runNextDirectRoomOperation];
        }
    }];

    // Push the current direct rooms dictionary to the homeserver
    return [self setAccountData:directRooms forType:kMXAccountDataTypeDirect success:nil failure:^(NSError *error) {
        MXStrongifyAndReturnIfNil(self);

        if (failure)
        {
            failure(error);
        }
        
        [self runNextDirectRoomOperation];
    }];
}

- (void)runOrQueueDirectRoomOperation:(dispatch_block_t)directRoomOperation
{
    // If there is a pending HTTP request, the change will be applied on the updated direct rooms data
    [directRoomsOperationsQueue addObject:[directRoomOperation copy]];
    if (directRoomsOperationsQueue.count == 1)
    {
        directRoomsOperationsQueue.firstObject();
    }
    else
    {
        MXLogDebug(@"[MXSession] runOrQueueDirectRoomOperation: Queue operation %p", directRoomsOperationsQueue.lastObject);
    }
}

- (void)runNextDirectRoomOperation
{
    // Dequeue the completed operation
    if (directRoomsOperationsQueue.count)
    {
        [directRoomsOperationsQueue removeObjectAtIndex:0];
    }

    // And run the next one if any
    if (directRoomsOperationsQueue.firstObject)
    {
        MXLogDebug(@"[MXSession] runOrQueueDirectRoomOperation: Execute queued operation %p", directRoomsOperationsQueue.firstObject);
        directRoomsOperationsQueue.firstObject();
    }
}

- (MXRoom *)getOrCreateRoom:(NSString *)roomId notify:(BOOL)notify
{
    MXRoom *room = [self roomWithRoomId:roomId];
    if (nil == room)
    {
        room = [self createRoom:roomId notify:notify];
    }
    //  also create the room summary if needed
    [self getOrCreateRoomSummary:roomId];
    return room;
}

- (MXRoomSummary *)getOrCreateRoomSummary:(NSString *)roomId
{
    // Create the room summary if does not exist yet
    MXRoomSummary *summary = [self roomSummaryWithRoomId:roomId];
    if (!summary)
    {
        summary = [self createRoomSummary:roomId];
    }
    return summary;
}

- (MXRoom *)createRoom:(NSString *)roomId notify:(BOOL)notify
{
    MXRoom *room = [[MXRoom alloc] initWithRoomId:roomId andMatrixSession:self];
    
    [self addRoom:room notify:notify];
    return room;
}

- (MXRoomSummary *)createRoomSummary:(NSString *)roomId
{
    MXRoomSummary *summary = [[MXRoomSummary alloc] initWithRoomId:roomId andMatrixSession:self];
    roomSummaries[roomId] = summary;

    // Update the summary if necessary
    NSString *directUserId = [self directUserIdInRoom:roomId];
    if (directUserId)
    {
        summary.directUserId = directUserId;
        [summary save:YES];
    }
    
    return summary;
}

- (void)addRoom:(MXRoom*)room notify:(BOOL)notify
{
    // Register global listeners for this room
    for (MXSessionEventListener *listener in globalEventListeners)
    {
        [listener addRoomToSpy:room];
    }

    [rooms setObject:room forKey:room.roomId];

    if (room.accountData.virtualRoomInfo.isVirtual)
    {
        //  cache this info
        [self setVirtualRoom:room.roomId
               forNativeRoom:room.accountData.virtualRoomInfo.nativeRoomId
                      notify:notify];
    }

    if (notify)
    {
        // Broadcast the new room available in the MXSession.rooms array
        [[NSNotificationCenter defaultCenter] postNotificationName:kMXSessionNewRoomNotification
                                                            object:self
                                                          userInfo:@{
                                                                     kMXSessionNotificationRoomIdKey: room.roomId
                                                                     }];
    }
}

- (void)removeRoom:(NSString *)roomId
{
    MXRoom *room = [self roomWithRoomId:roomId];

    if (room)
    {
        // Unregister global listeners for this room
        for (MXSessionEventListener *listener in globalEventListeners)
        {
            [listener removeSpiedRoom:room];
        }

        // And remove the room and its summary from the list
        [rooms removeObjectForKey:roomId];
        [roomSummaries removeObjectForKey:roomId];

        // Broadcast the left room
        [[NSNotificationCenter defaultCenter] postNotificationName:kMXSessionDidLeaveRoomNotification
                                                            object:self
                                                          userInfo:@{
                                                                     kMXSessionNotificationRoomIdKey: roomId
                                                                     }];
    }

    // Clean the store
    [self.aggregations resetDataInRoom:roomId];
    [self.store deleteRoom:roomId];
}


#pragma mark - Rooms loading
/**
 Load a `MXRoom` object from the store.

 @param roomId the id of the room to load.
 @return the loaded `MXRoom` object.
 */
- (MXRoom *)loadRoom:(NSString *)roomId
{
    MXRoom *room = [MXRoom loadRoomFromStore:self.store withRoomId:roomId matrixSession:self];

    if (room)
    {
        [self addRoom:room notify:NO];
    }
    return room;
}

- (void)preloadRoomsData:(NSArray<NSString*> *)roomIds onComplete:(dispatch_block_t)onComplete
{
    MXLogDebug(@"[MXSession] preloadRooms: %@ rooms", @(roomIds.count));

    dispatch_group_t group = dispatch_group_create();
    for (NSString *roomId in roomIds)
    {
        MXRoom *room = [self roomWithRoomId:roomId];
        if (room)
        {
            dispatch_group_enter(group);
            [room liveTimeline:^(id<MXEventTimeline> liveTimeline) {
                dispatch_group_leave(group);
            }];
        }
        else
        {
            MXLogDebug(@"[MXSession] preloadRoomsData: Unknown room id: %@", roomId);
        }
    }

    dispatch_group_notify(group, dispatch_get_main_queue(), ^{
        MXLogDebug(@"[MXSession] preloadRoomsForSyncResponse: DONE");
        onComplete();
    });
}


#pragma mark - Matrix Events
- (MXHTTPOperation*)eventWithEventId:(NSString*)eventId
                              inRoom:(NSString *)roomId
                             success:(void (^)(MXEvent *event))success
                             failure:(void (^)(NSError *error))failure
{
    if (eventId == nil)
    {
        MXLogError(@"[MXSession] eventWithEventId called with no eventId. Call stack: %@", [NSThread callStackSymbols]);
        if (failure)
        {
            MXError *error = [[MXError alloc] initWithErrorCode:kMXErrCodeStringNotFound
                                                          error:@"Could not find event (null)"];
            dispatch_async(dispatch_get_main_queue(), ^{
                failure(error.createNSError);
            });
        }
        return [MXHTTPOperation new];
    }
    MXHTTPOperation *operation = [MXHTTPOperation new];

    void (^decryptIfNeeded)(MXEvent *event) = ^(MXEvent *event) {
        [self decryptEvents:@[event] inTimeline:nil onComplete:^(NSArray<MXEvent *> *failedEvents) {
            if (success)
            {
                success(event);
            }
        }];
    };
    
    if (roomId)
    {
        // Try to find it from the store first
        // (this operation requires a roomId for the moment)
        MXEvent *event = [self.store eventWithEventId:eventId inRoom:roomId];
        
        //  also search in local event
        if (!event)
        {
            NSArray<MXEvent *> *outgoingMessages = [self.store outgoingMessagesInRoom:roomId];
            for (MXEvent *localEvent in outgoingMessages)
            {
                if ([localEvent.eventId isEqualToString:eventId])
                {
                    event = localEvent;
                    break;
                }
            }
        }

        if (event)
        {
            decryptIfNeeded(event);
        }
        else
        {
            operation = [matrixRestClient eventWithEventId:eventId inRoom:roomId success:decryptIfNeeded failure:failure];
        }
    }
    else
    {
        operation = [matrixRestClient eventWithEventId:eventId success:decryptIfNeeded failure:failure];
    }

    return operation;
}


#pragma mark - Rooms summaries
- (MXRoomSummary *)roomSummaryWithRoomId:(NSString*)roomId
{
    MXRoomSummary *roomSummary;

    if (roomId)
    {
        roomSummary = roomSummaries[roomId];
        
        if (roomSummary == nil)
        {
            //  summary not in the cache, try to load it from the store
            id<MXRoomSummaryProtocol> roomSummaryProtocol = [self.store.roomSummaryStore summaryOfRoom:roomId];
            if (roomSummaryProtocol)
            {
                roomSummary = [[MXRoomSummary alloc] initWithSummaryModel:roomSummaryProtocol];
                [roomSummary setMatrixSession:self];
                roomSummaries[roomId] = roomSummary;
            }
        }
    }

    return roomSummary;
}

-(void)resetRoomsSummariesLastMessage
{
    MXLogDebug(@"[MXSession] resetRoomsSummariesLastMessage");

    for (MXRoom *room in self.rooms)
    {
        [room.summary resetLastMessage:nil failure:^(NSError *error) {
            MXLogDebug(@"[MXSession] Cannot reset last message for room %@", room.roomId);
        } commit:NO];
    }
    
    // Commit store changes done
    if ([self.store respondsToSelector:@selector(commit)])
    {
        [self.store commit];
    }
}

- (void)fixRoomsSummariesLastMessage
{
    [self fixRoomsSummariesLastMessageWithMaxServerPaginationCount:MXRoomSummaryPaginationChunkSize];
}

- (void)fixRoomsSummariesLastMessageWithMaxServerPaginationCount:(NSUInteger)maxServerPaginationCount
{
    [self fixRoomsSummariesLastMessageWithMaxServerPaginationCount:maxServerPaginationCount
                                                             force:NO
                                                        completion:nil];
}

- (void)fixRoomsSummariesLastMessageWithMaxServerPaginationCount:(NSUInteger)maxServerPaginationCount
                                                           force:(BOOL)force
                                                      completion:(void(^)(void))completion
{
    if (fixingRoomsLastMessages)
    {
        if (completion)
        {
            completion();
        }
        return;
    }
    fixingRoomsLastMessages = YES;
    
    dispatch_group_t dispatchGroup = dispatch_group_create();
    
    for (MXRoom *room in self.rooms)
    {
        MXRoomSummary *summary = room.summary;
        
        if (summary == nil)
        {
            continue;
        }
        
        //  ignore this room if there is no change
        if (!force && summary.storedHash == summary.hash)
        {
            continue;
        }
        
        if (force)
        {
            dispatch_group_enter(dispatchGroup);
            MXLogDebug(@"[MXSession] fixRoomsSummariesLastMessage: Fixing last message for room %@", summary.roomId);
            
            [summary resetLastMessageWithMaxServerPaginationCount:maxServerPaginationCount onComplete:^{
                MXLogDebug(@"[MXSession] fixRoomsSummariesLastMessage:Fixing last message operation for room %@ has complete. lastMessageEventId: %@", summary.roomId, summary.lastMessage.eventId);
                dispatch_group_leave(dispatchGroup);
            } failure:^(NSError *error) {
                MXLogDebug(@"[MXSession] fixRoomsSummariesLastMessage: Cannot fix last message for room %@ with maxServerPaginationCount: %@", summary.roomId, @(maxServerPaginationCount));
                dispatch_group_leave(dispatchGroup);
            }
                                                           commit:NO];
        }
        else if (summary.lastMessage.isEncrypted && !summary.lastMessage.text)
        {
            dispatch_group_enter(dispatchGroup);
            [self eventWithEventId:summary.lastMessage.eventId
                            inRoom:summary.roomId
                           success:^(MXEvent *event) {
                
                if (event.eventType == MXEventTypeRoomEncrypted)
                {
                    MXLogDebug(@"[MXSession] fixRoomsSummariesLastMessage: Fixing last message for room %@", summary.roomId);
                    
                    [summary resetLastMessageWithMaxServerPaginationCount:maxServerPaginationCount onComplete:^{
                        MXLogDebug(@"[MXSession] fixRoomsSummariesLastMessage:Fixing last message operation for room %@ has complete. lastMessageEventId: %@", summary.roomId, summary.lastMessage.eventId);
                        dispatch_group_leave(dispatchGroup);
                    } failure:^(NSError *error) {
                        MXLogDebug(@"[MXSession] fixRoomsSummariesLastMessage: Cannot fix last message for room %@ with maxServerPaginationCount: %@", summary.roomId, @(maxServerPaginationCount));
                        dispatch_group_leave(dispatchGroup);
                    }
                                                                   commit:NO];
                }
                else
                {
                    dispatch_group_leave(dispatchGroup);
                }
                
            } failure:^(NSError *error) {
                MXLogError(@"[MXSession] fixRoomsSummariesLastMessage: event fetch failed: %@", error);
                dispatch_group_leave(dispatchGroup);
            }];
        }
        else if (!summary.lastMessage)
        {
            dispatch_group_enter(dispatchGroup);
            MXLogDebug(@"[MXSession] fixRoomsSummariesLastMessage: Fixing last message for room %@", summary.roomId);
            
            [summary resetLastMessageWithMaxServerPaginationCount:maxServerPaginationCount onComplete:^{
                MXLogDebug(@"[MXSession] fixRoomsSummariesLastMessage:Fixing last message operation for room %@ has complete. lastMessageEventId: %@", summary.roomId, summary.lastMessage.eventId);
                dispatch_group_leave(dispatchGroup);
            } failure:^(NSError *error) {
                MXLogDebug(@"[MXSession] fixRoomsSummariesLastMessage: Cannot fix last message for room %@ with maxServerPaginationCount: %@", summary.roomId, @(maxServerPaginationCount));
                dispatch_group_leave(dispatchGroup);
            }
                                                           commit:NO];
        }
    }
    
    dispatch_group_notify(dispatchGroup, dispatch_get_main_queue(), ^{
        self->fixingRoomsLastMessages = NO;
        
        // Commit store changes done
        if ([self.store respondsToSelector:@selector(commit)])
        {
            [self.store commit];
        }
        
        if (completion)
        {
            completion();
        }
    });
}

- (void)updateRoomSummaryWithRoomId:(NSString*)roomId withMembershipState:(MXMembershipTransitionState)membershipTransitionState
{
    MXRoomSummary *roomSummary = [self roomSummaryWithRoomId:roomId];
    
    if (roomSummary)
    {
        [roomSummary updateMembershipTransitionState:membershipTransitionState];
    }
    else
    {
        MXLogDebug(@"[MXSession] updateRoomSummaryWitRoomId:withMembershipState: Failed to find roomSummary with roomId: %@ roomId and update membership transition state: %ld", roomId, (long)membershipTransitionState);
    }
}

#pragma mark - The user's groups

- (MXGroup *)groupWithGroupId:(NSString*)groupId
{
    return [self.store groupWithGroupId:groupId];
}

- (NSArray<MXGroup*>*)groups
{
    return self.store.groups;
}

- (MXHTTPOperation*)acceptGroupInvite:(NSString*)groupId
                              success:(void (^)(void))success
                              failure:(void (^)(NSError *error))failure
{
    MXLogDebug(@"[MXSession] acceptGroupInvite %@", groupId);
    
    MXWeakify(self);
    return [matrixRestClient acceptGroupInvite:groupId success:^{
        MXStrongifyAndReturnIfNil(self);

        [self didJoinGroupWithId:groupId notify:YES];
        if (success)
        {
            success();
        }

    } failure:failure];
}

- (MXHTTPOperation*)leaveGroup:(NSString*)groupId
                       success:(void (^)(void))success
                       failure:(void (^)(NSError *error))failure
{
    MXLogDebug(@"[MXSession] leaveGroup %@", groupId);
    
    MXWeakify(self);
    return [matrixRestClient leaveGroup:groupId success:^{
        MXStrongifyAndReturnIfNil(self);

        // Check the group has been removed before calling the success callback
        // This may be already done during a server sync.
        if ([self groupWithGroupId:groupId])
        {
            [self removeGroup:groupId];
        }

        if (success)
        {
            success();
        }

    } failure:failure];
}

- (MXHTTPOperation*)updateGroupPublicity:(MXGroup*)group
                            isPublicised:(BOOL)isPublicised
                                 success:(void (^)(void))success
                                 failure:(void (^)(NSError *error))failure
{
    if (!group.groupId.length)
    {
        if (failure)
        {
            failure ([NSError errorWithDomain:kMXNSErrorDomain code:0 userInfo:nil]);
        }
        return nil;
    }
    
    MXLogDebug(@"[MXSession] updateGroupPublicity %@", group.groupId);
    
    MXWeakify(self);
    return [matrixRestClient updateGroupPublicity:group.groupId isPublicised:isPublicised success:^(void) {
        MXStrongifyAndReturnIfNil(self);

        MXGroup *storedGroup = [self groupWithGroupId:group.groupId];

        if (storedGroup != group)
        {
            // Update the provided group instance
            group.summary.user.isPublicised = isPublicised;
        }

        if (storedGroup && storedGroup.summary.user.isPublicised != isPublicised)
        {
            storedGroup.summary.user.isPublicised = isPublicised;
            [self.store storeGroup:storedGroup];
            // Commit store changes done
            if ([self.store respondsToSelector:@selector(commit)])
            {
                [self.store commit];
            }

            // Broadcast the new joined group.
            [[NSNotificationCenter defaultCenter] postNotificationName:kMXSessionDidUpdateGroupSummaryNotification
                                                                object:self
                                                              userInfo:@{
                                                                         kMXSessionNotificationGroupKey: storedGroup
                                                                         }];
        }

        // Refresh the cached publicised groups for the current user.
        if (!self->userIdsWithOutdatedPublicisedGroups)
        {
            self->userIdsWithOutdatedPublicisedGroups = [NSMutableArray array];
        }
        [self->userIdsWithOutdatedPublicisedGroups addObject:self->matrixRestClient.credentials.userId];
        [self publicisedGroupsForUser:self->matrixRestClient.credentials.userId];

        if (success)
        {
            success();
        }
        
    } failure:failure];
}

- (MXHTTPOperation*)updateGroupProfile:(MXGroup*)group
                            success:(void (^)(void))success
                            failure:(void (^)(NSError *error))failure
{
    if (!group.groupId.length)
    {
        if (failure)
        {
            failure ([NSError errorWithDomain:kMXNSErrorDomain code:0 userInfo:nil]);
        }
        return nil;
    }
    
    MXLogDebug(@"[MXSession] updateGroupProfile %@", group.groupId);

    MXWeakify(self);
    return [matrixRestClient getGroupProfile:group.groupId success:^(MXGroupProfile *groupProfile) {
        MXStrongifyAndReturnIfNil(self);

        MXGroup *storedGroup = [self groupWithGroupId:group.groupId];

        if (storedGroup != group)
        {
            // Update the provided group instance
            [group updateProfile:groupProfile];
        }

        if (storedGroup && [storedGroup updateProfile:groupProfile])
        {
            [self.store storeGroup:storedGroup];
            // Commit store changes done
            if ([self.store respondsToSelector:@selector(commit)])
            {
                [self.store commit];
            }

            // Broadcast the new joined group.
            [[NSNotificationCenter defaultCenter] postNotificationName:kMXSessionDidUpdateGroupSummaryNotification
                                                                object:self
                                                              userInfo:@{
                                                                         kMXSessionNotificationGroupKey: storedGroup
                                                                         }];
        }

        if (success)
        {
            success();
        }
        
    } failure:failure];
}

- (MXHTTPOperation*)updateGroupSummary:(MXGroup*)group
                            success:(void (^)(void))success
                            failure:(void (^)(NSError *error))failure
{
    if (!group.groupId.length)
    {
        if (failure)
        {
            failure ([NSError errorWithDomain:kMXNSErrorDomain code:0 userInfo:nil]);
        }
        return nil;
    }
    
    MXLogDebug(@"[MXSession] updateGroupSummary %@", group.groupId);

    MXWeakify(self);
    return [matrixRestClient getGroupSummary:group.groupId success:^(MXGroupSummary *groupSummary) {
        MXStrongifyAndReturnIfNil(self);

        MXGroup *storedGroup = [self groupWithGroupId:group.groupId];

        if (storedGroup != group)
        {
            // Update the provided group instance
            group.summary = groupSummary;
        }

        if (storedGroup && [storedGroup updateSummary:groupSummary])
        {
            [self.store storeGroup:storedGroup];
            // Commit store changes done
            if ([self.store respondsToSelector:@selector(commit)])
            {
                [self.store commit];
            }

            // Broadcast the new joined group.
            [[NSNotificationCenter defaultCenter] postNotificationName:kMXSessionDidUpdateGroupSummaryNotification
                                                                object:self
                                                              userInfo:@{
                                                                         kMXSessionNotificationGroupKey: storedGroup
                                                                         }];
        }

        if (success)
        {
            success();
        }
        
    } failure:failure];
}

- (MXHTTPOperation*)updateGroupUsers:(MXGroup*)group
                          success:(void (^)(void))success
                          failure:(void (^)(NSError *error))failure
{
    if (!group.groupId.length)
    {
        if (failure)
        {
            failure ([NSError errorWithDomain:kMXNSErrorDomain code:0 userInfo:nil]);
        }
        return nil;
    }
    
    MXLogDebug(@"[MXSession] updateGroupUsers %@", group.groupId);

    MXWeakify(self);
    return [matrixRestClient getGroupUsers:group.groupId success:^(MXGroupUsers *groupUsers) {
        MXStrongifyAndReturnIfNil(self);

        MXGroup *storedGroup = [self groupWithGroupId:group.groupId];

        if (storedGroup != group)
        {
            // Update the provided group instance
            group.users = groupUsers;
        }

        if (storedGroup && [storedGroup updateUsers:groupUsers])
        {
            [self.store storeGroup:storedGroup];
            // Commit store changes done
            if ([self.store respondsToSelector:@selector(commit)])
            {
                [self.store commit];
            }

            // Broadcast the new joined group.
            [[NSNotificationCenter defaultCenter] postNotificationName:kMXSessionDidUpdateGroupUsersNotification
                                                                object:self
                                                              userInfo:@{
                                                                         kMXSessionNotificationGroupKey: storedGroup
                                                                         }];
        }

        if (success)
        {
            success();
        }
        
    } failure:failure];
}

- (MXHTTPOperation*)updateGroupInvitedUsers:(MXGroup*)group
                                    success:(void (^)(void))success
                                    failure:(void (^)(NSError *error))failure
{
    if (!group.groupId.length)
    {
        if (failure)
        {
            failure ([NSError errorWithDomain:kMXNSErrorDomain code:0 userInfo:nil]);
        }
        return nil;
    }
    
    MXLogDebug(@"[MXSession] updateGroupInvitedUsers %@", group.groupId);

    MXWeakify(self);
    return [matrixRestClient getGroupInvitedUsers:group.groupId success:^(MXGroupUsers *invitedUsers) {
        MXStrongifyAndReturnIfNil(self);

        MXGroup *storedGroup = [self groupWithGroupId:group.groupId];

        if (storedGroup != group)
        {
            // Update the provided group instance
            group.invitedUsers = invitedUsers;
        }

        if (storedGroup && [storedGroup updateInvitedUsers:invitedUsers])
        {
            [self.store storeGroup:storedGroup];
            // Commit store changes done
            if ([self.store respondsToSelector:@selector(commit)])
            {
                [self.store commit];
            }

            // Broadcast the new joined group.
            [[NSNotificationCenter defaultCenter] postNotificationName:kMXSessionDidUpdateGroupUsersNotification
                                                                object:self
                                                              userInfo:@{
                                                                         kMXSessionNotificationGroupKey: storedGroup
                                                                         }];
        }

        if (success)
        {
            success();
        }
        
    } failure:failure];
}

- (MXHTTPOperation*)updateGroupRooms:(MXGroup*)group
                          success:(void (^)(void))success
                          failure:(void (^)(NSError *error))failure
{
    if (!group.groupId.length)
    {
        if (failure)
        {
            failure ([NSError errorWithDomain:kMXNSErrorDomain code:0 userInfo:nil]);
        }
        return nil;
    }
    
    MXLogDebug(@"[MXSession] updateGroupRooms %@", group.groupId);

    MXWeakify(self);
    return [matrixRestClient getGroupRooms:group.groupId success:^(MXGroupRooms *groupRooms) {
        MXStrongifyAndReturnIfNil(self);

        MXGroup *storedGroup = [self groupWithGroupId:group.groupId];

        if (storedGroup != group)
        {
            // Update the provided group instance
            group.rooms = groupRooms;
        }

        if (storedGroup && [storedGroup updateRooms:groupRooms])
        {
            [self.store storeGroup:storedGroup];
            // Commit store changes done
            if ([self.store respondsToSelector:@selector(commit)])
            {
                [self.store commit];
            }

            // Broadcast the new joined group.
            [[NSNotificationCenter defaultCenter] postNotificationName:kMXSessionDidUpdateGroupRoomsNotification
                                                                object:self
                                                              userInfo:@{
                                                                         kMXSessionNotificationGroupKey: storedGroup
                                                                         }];
        }

        if (success)
        {
            success();
        }

    } failure:failure];
}

#pragma mark -

- (MXGroup *)didJoinGroupWithId:(NSString *)groupId notify:(BOOL)notify
{
    MXLogDebug(@"[MXSession] didJoinGroupWithId %@", groupId);
    
    MXGroup *group = [self groupWithGroupId:groupId];
    if (nil == group)
    {
        group = [[MXGroup alloc] initWithGroupId:groupId];
    }
    
    // Set/update the user membership.
    group.membership = MXMembershipJoin;
    
    [self.store storeGroup:group];
    
    // Update the group summary from server.
    [self updateGroupSummary:group success:nil failure:^(NSError *error) {
        MXLogDebug(@"[MXKSession] didJoinGroupWithId: group summary update failed %@", groupId);
    }];
    
    if (notify)
    {
        // Broadcast the new joined group.
        [[NSNotificationCenter defaultCenter] postNotificationName:kMXSessionDidJoinGroupNotification
                                                            object:self
                                                          userInfo:@{
                                                                     kMXSessionNotificationGroupKey: group
                                                                     }];
    }
    
    return group;
}

- (MXGroup *)createGroupInviteWithId:(NSString *)groupId profile:(MXGroupSyncProfile*)profile andInviter:(NSString*)inviter notify:(BOOL)notify
{
    MXLogDebug(@"[MXSession] createGroupInviteWithId %@", groupId);
    MXGroup *group = [[MXGroup alloc] initWithGroupId:groupId];
    
    MXGroupSummary *summary = [[MXGroupSummary alloc] init];
    MXGroupProfile *groupProfile = [[MXGroupProfile alloc] init];
    groupProfile.name = profile.name;
    groupProfile.avatarUrl = profile.avatarUrl;
    summary.profile = groupProfile;
    
    group.summary = summary;
    group.inviter = inviter;
    
    // Set user membership
    group.membership = MXMembershipInvite;
    
    [self.store storeGroup:group];
    
    // Retrieve the group summary from server.
    [self updateGroupSummary:group success:nil failure:^(NSError *error) {
        MXLogDebug(@"[MXKSession] createGroupInviteWithId: group summary update failed %@", group.groupId);
    }];
    
    if (notify)
    {
        // Broadcast the new group
        [[NSNotificationCenter defaultCenter] postNotificationName:kMXSessionNewGroupInviteNotification
                                                            object:self
                                                          userInfo:@{
                                                                     kMXSessionNotificationGroupKey: group
                                                                     }];
    }
    
    return group;
}

- (void)removeGroup:(NSString *)groupId
{
    MXLogDebug(@"[MXSession] removeGroup %@", groupId);
    // Clean the store
    [self.store deleteGroup:groupId];
    
    // Broadcast the left group
    [[NSNotificationCenter defaultCenter] postNotificationName:kMXSessionDidLeaveGroupNotification
                                                        object:self
                                                      userInfo:@{
                                                                 kMXSessionNotificationGroupIdKey: groupId
                                                                 }];
}

#pragma  mark - Missed notifications

- (NSUInteger)missedNotificationsCount
{
    NSUInteger notificationCount = 0;
    
    // Sum here all the notification counts from room summaries.
    for (MXRoom *room in self.rooms)
    {
        MXRoomSummary *summary = room.summary;
        if (summary.notificationCount)
        {
            notificationCount += summary.notificationCount;
        }
    }
    
    return notificationCount;
}

- (NSUInteger)missedDiscussionsCount
{
    NSUInteger roomCount = 0;
    
    // Sum here all the rooms with missed notifications.
    for (MXRoom *room in self.rooms)
    {
        if (room.summary.notificationCount)
        {
            roomCount ++;
        }
    }
    
    return roomCount;
}

- (NSUInteger)missedHighlightDiscussionsCount
{
    NSUInteger roomCount = 0;
    
    // Sum here all the rooms with unread highlighted messages.
    for (MXRoom *room in self.rooms)
    {
        if (room.summary.highlightCount)
        {
            roomCount ++;
        }
    }
    
    return roomCount;
}

- (void)markAllMessagesAsRead
{
    // Reset the unread count in all the existing room summaries.
    for (MXRoom *room in self.rooms)
    {
        [room.summary markAllAsRead];
    }
}

#pragma mark - Room peeking
- (void)peekInRoomWithRoomId:(NSString*)roomId
                     success:(void (^)(MXPeekingRoom *peekingRoom))success
                     failure:(void (^)(NSError *error))failure
{
    MXPeekingRoom *peekingRoom = [[MXPeekingRoom alloc] initWithRoomId:roomId andMatrixSession:self];
    [peekingRooms addObject:peekingRoom];

    MXWeakify(self);
    [peekingRoom start:^{

        if (success)
        {
            success(peekingRoom);
        }

    } failure:^(NSError *error) {
        MXStrongifyAndReturnIfNil(self);

        // The room is not peekable, release the object
        [self->peekingRooms removeObject:peekingRoom];
        [peekingRoom close];
        
        MXLogDebug(@"[MXSession] The room is not peekable");

        if (failure)
        {
            failure(error);
        }
    }];
}

- (void)stopPeeking:(MXPeekingRoom*)peekingRoom
{
    [peekingRooms removeObject:peekingRoom];
    [peekingRoom close];
}

- (BOOL)isPeekingInRoomWithRoomId:(NSString *)roomId
{
   return ([self peekingRoomWithRoomId:roomId] != nil);
}

- (MXPeekingRoom *)peekingRoomWithRoomId:(NSString *)roomId
{
    for (MXPeekingRoom *peekingRoom in peekingRooms)
    {
        if ([peekingRoom.roomId isEqualToString:roomId])
        {
            return peekingRoom;
        }
    }
    return nil;
}


#pragma mark - Matrix users

- (MXUser *)userWithUserId:(NSString *)userId
{
    return [self.store userWithUserId:userId];
}

- (NSArray<MXUser*> *)users
{
    return self.store.users;
}

- (MXUser *)getOrCreateUser:(NSString *)userId
{
    MXUser *user = [self userWithUserId:userId];
    
    if (nil == user)
    {
        user = [[MXUser alloc] initWithUserId:userId];
    }
    return user;
}

- (BOOL)isUserIgnored:(NSString *)userId
{
    return _ignoredUsers && (NSNotFound != [_ignoredUsers indexOfObject:userId]);
}

- (MXHTTPOperation*)ignoreUsers:(NSArray<NSString*>*)userIds
                       success:(void (^)(void))success
                       failure:(void (^)(NSError *error))failure
{
    // Create the new account data subset for m.ignored_user_list
    // by adding userIds
    NSMutableDictionary *ignoredUsersDict = [NSMutableDictionary dictionary];
    for (NSString *userId in _ignoredUsers)
    {
        ignoredUsersDict[userId] = @{};
    }
    for (NSString *userId in userIds)
    {
        ignoredUsersDict[userId] = @{};
    }

    // And make the request
    NSDictionary *data = @{
                           kMXAccountDataKeyIgnoredUser: ignoredUsersDict
                           };
//    __weak __typeof(self)weakSelf = self;
    return [self setAccountData:data forType:kMXAccountDataTypeIgnoredUserList success:^{

//        __strong __typeof(weakSelf)strongSelf = weakSelf;

        // Update self.ignoredUsers right now
// Commented as it created race condition with /sync response handling
//        NSMutableArray *newIgnoredUsers = [NSMutableArray arrayWithArray:strongSelf->_ignoredUsers];
//        for (NSString *userId in userIds)
//        {
//            if (NSNotFound == [newIgnoredUsers indexOfObject:userId])
//            {
//                [newIgnoredUsers addObject:userId];
//            }
//        }
//        strongSelf->_ignoredUsers = newIgnoredUsers;

        if (success)
        {
            success();
        }

    } failure:failure];
}

- (MXHTTPOperation *)unIgnoreUsers:(NSArray<NSString *> *)userIds success:(void (^)(void))success failure:(void (^)(NSError *))failure
{
    // Create the new account data subset for m.ignored_user_list
    // by substracting userIds
    NSMutableDictionary *ignoredUsersDict = [NSMutableDictionary dictionary];
    for (NSString *userId in _ignoredUsers)
    {
        ignoredUsersDict[userId] = @{};
    }
    for (NSString *userId in userIds)
    {
        [ignoredUsersDict removeObjectForKey:userId];
    }

    // And make the request
    NSDictionary *data = @{
                           kMXAccountDataKeyIgnoredUser: ignoredUsersDict
                           };
//    __weak __typeof(self)weakSelf = self;
    return [self setAccountData:data forType:kMXAccountDataTypeIgnoredUserList success:^{

//        __strong __typeof(weakSelf)strongSelf = weakSelf;

        // Update self.ignoredUsers right now
// Commented as it created race condition with /sync response handling
//        NSMutableArray *newIgnoredUsers = [NSMutableArray arrayWithArray:strongSelf->_ignoredUsers];
//        for (NSString *userId in userIds)
//        {
//            [newIgnoredUsers removeObject:userId];
//        }
//        strongSelf->_ignoredUsers = newIgnoredUsers;

        if (success)
        {
            success();
        }

    } failure:failure];
}


#pragma mark - User's special rooms

- (BOOL)removeInvitedRoom:(MXRoom*)roomToRemove
{
    BOOL hasBeenFound = NO;
    
    // sanity check
    if (invitedRooms.count > 0)
    {
        hasBeenFound =  ([invitedRooms indexOfObject:roomToRemove] != NSNotFound);
        
        // if the room object is not found
        // check if there is a room with the same roomId
        // indeed, during the room initial sync, the room object is deleted to be created again.
        if (!hasBeenFound)
        {
            for(MXRoom* room in invitedRooms)
            {
                if ([room.roomId isEqualToString:roomToRemove.roomId])
                {
                    roomToRemove = room;
                    hasBeenFound = YES;
                    break;
                }
            }
        }
        
        if (hasBeenFound)
        {
            [invitedRooms removeObject:roomToRemove];
        }
    }
    
    return hasBeenFound;
}

- (BOOL)removeInvitedRoomById:(NSString*)roomId
{
    MXRoom *roomToRemove = nil;
    
    // sanity check
    if (invitedRooms.count > 0)
    {
        for(MXRoom* room in invitedRooms)
        {
            if ([room.roomId isEqualToString:roomId])
            {
                roomToRemove = room;
                break;
            }
        }
        
        if (roomToRemove)
        {
            [invitedRooms removeObject:roomToRemove];
        }
    }
    
    return roomToRemove != nil;
}

- (NSArray<MXRoom *> *)invitedRooms
{
    if (nil == invitedRooms && self.state > MXSessionStateInitialised)
    {
        // On the first call, set up the invitation list and mechanism to update it
        invitedRooms = [NSMutableArray array];

        // Compute the current invitation list
        for (MXRoom *room in rooms.allValues)
        {
            if (room.summary.membership == MXMembershipInvite)
            {
                [invitedRooms addObject:room];
            }
        }

        // Order them by origin_server_ts
        [invitedRooms sortUsingSelector:@selector(compareLastMessageEventOriginServerTs:)];

        // Add a listener in order to update the app about invitation list change
        MXWeakify(self);
        [self listenToEventsOfTypes:@[kMXEventTypeStringRoomMember] onEvent:^(MXEvent *event, MXTimelineDirection direction, id customObject) {
            MXStrongifyAndReturnIfNil(self);

            // in some race conditions the oneself join event is received during the sync instead of MXTimelineDirectionSync
            //
            // standard case
            // 1 - send a join request
            // 2 - receive the join event in the live stream -> call this method
            // 3 - perform an initial sync when the join method call the success callback
            //
            // but, this case also happens
            // 1 - send a join request
            // 2 - perform an initial sync when the join method call the success callback
            // 3 - receive the join event in the live stream -> this method is not called because the event has already been stored in the step 2
            // so, we need to manage the sync direction
            if (MXTimelineDirectionForwards == direction)
            {
                BOOL notify = NO;
                MXRoomState *roomPrevState = (MXRoomState *)customObject;
                MXRoom *room = [self roomWithRoomId:event.roomId];

                if (room.summary.membershipTransitionState == MXMembershipTransitionStateInvited
                    || room.summary.membershipTransitionState == MXMembershipTransitionStateFailedJoining)
                {
                    // check if the room is not yet in the list
                    // must be done in forward and sync direction
                    if ([self->invitedRooms indexOfObject:room] == NSNotFound)
                    {
                        // This is an invite event. Add the room to the invitation list
                        [self->invitedRooms addObject:room];
                        notify = YES;
                    }
                }
                else if (roomPrevState.membership == MXMembershipInvite)
                {
                    // An invitation was pending for this room. A new membership event means the
                    // user has accepted or rejected the invitation.
                    notify = [self removeInvitedRoom:room];
                }

                if (notify)
                {
                    [[NSNotificationCenter defaultCenter] postNotificationName:kMXSessionInvitedRoomsDidChangeNotification
                                                                        object:self
                                                                      userInfo:@{
                                                                                 kMXSessionNotificationRoomIdKey: event.roomId,
                                                                                 kMXSessionNotificationEventKey: event
                                                                                 }];
                }
            }
        }];
    }

    return invitedRooms;
}


#pragma mark - User's rooms tags
- (NSArray<MXRoom*>*)roomsWithTag:(NSString*)tag
{
    if (![tag isEqualToString:kMXSessionNoRoomTag])
    {
        // Get all room with the passed tag
        NSMutableArray *roomsWithTag = [NSMutableArray array];
        for (MXRoom *room in rooms.allValues)
        {
            if (room.accountData.tags[tag])
            {
                [roomsWithTag addObject:room];
            }
        }

        // Sort them according to their tag order
        [roomsWithTag sortUsingComparator:^NSComparisonResult(MXRoom *room1, MXRoom *room2) {
            return [self compareRoomsByTag:tag room1:room1 room2:room2];
        }];

        return roomsWithTag;
    }
    else
    {
        // List rooms with no tags
        NSMutableArray *roomsWithNoTag = [NSMutableArray array];
        for (MXRoom *room in rooms.allValues)
        {
            if (0 == room.accountData.tags.count)
            {
                [roomsWithNoTag addObject:room];
            }
        }
        return roomsWithNoTag;
    }
}

- (NSDictionary<NSString*, NSArray<MXRoom*>*>*)roomsByTags
{
    NSMutableDictionary<NSString*, NSMutableArray<MXRoom*>*> *roomsByTags = [NSMutableDictionary dictionary];

    NSMutableArray<MXRoom*> *roomsWithNoTag = [NSMutableArray array];

    // Sort all rooms according to their defined tags
    for (MXRoom *room in rooms.allValues)
    {
        if (0 < room.accountData.tags.count)
        {
            for (NSString *tagName in room.accountData.tags)
            {
                MXRoomTag *tag = room.accountData.tags[tagName];
                if (!roomsByTags[tag.name])
                {
                    roomsByTags[tag.name] = [NSMutableArray array];
                }
                [roomsByTags[tag.name] addObject:room];
            }
        }
        else
        {
            // Put room with no tags in the recent list
            [roomsWithNoTag addObject:room];
        }
    }

    // For each tag, sort rooms according to their tag order
    for (NSString *tag in roomsByTags)
    {
        [roomsByTags[tag] sortUsingComparator:^NSComparisonResult(MXRoom *room1, MXRoom *room2) {
            return [self compareRoomsByTag:tag room1:room1 room2:room2];
        }];
    }

    // roomsWithNoTag can now be added to the result dictionary
    roomsByTags[kMXSessionNoRoomTag] = roomsWithNoTag;

    return roomsByTags;
}

- (NSComparisonResult)compareRoomsByTag:(NSString*)tag room1:(MXRoom*)room1 room2:(MXRoom*)room2
{
    NSComparisonResult result = NSOrderedSame;

    MXRoomTag *tag1 = room1.accountData.tags[tag];
    MXRoomTag *tag2 = room2.accountData.tags[tag];

    if (tag1.order && tag2.order)
    {
        // Do a lexicographic comparison
        result = [tag1.order localizedCompare:tag2.order];
    }
    else if (tag1.order)
    {
        result = NSOrderedDescending;
    }
    else if (tag2.order)
    {
        result = NSOrderedAscending;
    }

    // In case of same order, order rooms by their last event
    if (NSOrderedSame == result)
    {
        result = [room1.summary.lastMessage compareOriginServerTs:room2.summary.lastMessage];
    }

    return result;
}

- (NSString*)tagOrderToBeAtIndex:(NSUInteger)index from:(NSUInteger)originIndex withTag:(NSString *)tag
{
    // Algo (and the [0.0, 1.0] assumption) inspired from matrix-react-sdk:
    // We sort rooms by the lexicographic ordering of the 'order' metadata on their tags.
    // For convenience, we calculate this for now a floating point number between 0.0 and 1.0.

    double orderA = 0.0; // by default we're next to the beginning of the list
    double orderB = 1.0; // by default we're next to the end of the list too

    NSArray<MXRoom*> *roomsWithTag = [self roomsWithTag:tag];
    if (roomsWithTag.count)
    {
        // when an object is moved down, the index must be incremented
        // because the object will be removed from the list to be inserted after its destination
        if ((originIndex != NSNotFound) && (originIndex < index))
        {
            index++;
        }
        
        if (index > 0)
        {
            // Bound max index to the array size
            NSUInteger prevIndex = (index < roomsWithTag.count) ? index : roomsWithTag.count;

            MXRoomTag *prevTag = roomsWithTag[prevIndex - 1].accountData.tags[tag];
            if (!prevTag.order)
            {
                MXLogDebug(@"[MXSession] computeTagOrderForRoom: Previous room in sublist has no ordering metadata. This should never happen.");
            }
            else
            {
                if (prevTag.parsedOrder)
                {
                    orderA = [prevTag.parsedOrder doubleValue];
                }
            }
        }

        if (index <= roomsWithTag.count - 1)
        {
            MXRoomTag *nextTag = roomsWithTag[index ].accountData.tags[tag];
            if (!nextTag.order)
            {
                MXLogDebug(@"[MXSession] computeTagOrderForRoom: Next room in sublist has no ordering metadata. This should never happen.");
            }
            else
            {
                if (nextTag.parsedOrder)
                {
                    orderB = [nextTag.parsedOrder doubleValue];
                }
            }
        }
    }

    double order = (orderA + orderB) / 2.0;

    NSNumberFormatter *formatter = [[NSNumberFormatter alloc] init];
    [formatter setGroupingSeparator:@""];
    [formatter setDecimalSeparator:@"."];
    [formatter setMaximumFractionDigits:16];
    [formatter setMinimumFractionDigits:0];
    
    // remove trailing 0
    // in some cases, the order is 0.00000 ("%f" formatter");
    // with this method, it becomes "0".
    return [formatter stringFromNumber:[NSNumber numberWithDouble:order]];
}


#pragma mark - User's account data
- (MXHTTPOperation*)setAccountData:(NSDictionary*)data
                           forType:(NSString*)type
                           success:(void (^)(void))success
                           failure:(void (^)(NSError *error))failure
{
    MXWeakify(self);
    return [matrixRestClient setAccountData:data forType:type success:^{
        MXStrongifyAndReturnIfNil(self);
        
        // Update data in place
        [self->_accountData updateDataWithType:type data:data];
        
        if (success)
        {
            success();
        }
        
    } failure:failure];
}

- (MXHTTPOperation *)setAccountDataIdentityServer:(NSString *)identityServer
                                          success:(void (^)(void))success
                                          failure:(void (^)(NSError *))failure
{
    // Sanitise the passed URL
    if (!identityServer.length)
    {
        identityServer = nil;
    }
    if (identityServer)
    {
        if (![identityServer hasPrefix:@"http"])
        {
            identityServer = [NSString stringWithFormat:@"https://%@", identityServer];
        }
        if ([identityServer hasSuffix:@"/"])
        {
            identityServer = [identityServer substringToIndex:identityServer.length - 1];
        }
    }

    MXLogDebug(@"[MXSession] setAccountDataIdentityServer: %@", identityServer);

    MXHTTPOperation *operation;
    if (identityServer)
    {
        // Does the URL point to a true IS
        __block MXIdentityService *identityService = [[MXIdentityService alloc] initWithIdentityServer:identityServer accessToken:nil andHomeserverRestClient:matrixRestClient];

        operation = [identityService pingIdentityServer:^{
            identityService = nil;

            MXHTTPOperation *operation2 = [self setAccountData:@{
                                                                 kMXAccountDataKeyIdentityServer:identityServer
                                                                 }
                                                       forType:kMXAccountDataTypeIdentityServer
                                                       success:success failure:failure];
            
            [operation mutateTo:operation2];

        } failure:^(NSError * _Nonnull error) {
            identityService = nil;

            MXLogDebug(@"[MXSession] setAccountDataIdentityServer: Invalid identity server. Error: %@", error);

            if (failure)
            {
                failure(error);
            }
        }];
    }
    else
    {
        operation = [self setAccountData:@{
                                            kMXAccountDataKeyIdentityServer:NSNull.null
                                            }
                                  forType:kMXAccountDataTypeIdentityServer
                                  success:success failure:failure];
    }

    return operation;
}

- (BOOL)hasAccountDataIdentityServerValue
{
    return ([self.accountData accountDataForEventType:kMXAccountDataTypeIdentityServer] != nil);
}

- (NSString *)accountDataIdentityServer
{
    NSString *accountDataIdentityServer;

    NSDictionary *content = [self.accountData accountDataForEventType:kMXAccountDataTypeIdentityServer];
    MXJSONModelSetString(accountDataIdentityServer, content[kMXAccountDataKeyIdentityServer]);

    return accountDataIdentityServer;
}

- (void)refreshIdentityServerServiceTerms
{
    if (!self.identityService)
    {
        MXLogDebug(@"[MXSession] No identity service available to check terms for.")
        return;
    }
    
    NSString *baseURL = self.identityService.identityServer;
    
    // Get the access token for the identity service
    [self.identityService accessTokenWithSuccess:^(NSString * _Nullable accessToken) {
        // Create the service terms and use this to update the identity service.
        MXServiceTerms *serviceTerms = [[MXServiceTerms alloc] initWithBaseUrl:baseURL
                                                                   serviceType:MXServiceTypeIdentityService
                                                                 matrixSession:self
                                                                   accessToken:accessToken];
        
        [serviceTerms areAllTermsAgreed:^(NSProgress * _Nonnull agreedTermsProgress) {
            // Ensure the identity server hasn't changed during the requests
            if (self.identityService.identityServer != baseURL)
            {
                return;
            }
            
            // Set the value in the identity service.
            BOOL areAllTermsAgreed = agreedTermsProgress.finished;
            self.identityService.areAllTermsAgreed = areAllTermsAgreed;
            
            // And update the store if necessary.
            if (self.store.areAllIdentityServerTermsAgreed != areAllTermsAgreed)
            {
                self.store.areAllIdentityServerTermsAgreed = areAllTermsAgreed;
            }
        } failure:nil];
    } failure:^(NSError * _Nonnull error) {
        MXLogDebug(@"[MXSession] Unable to check identity server terms due to missing token.")
    }];
}

- (void)prepareIdentityServiceForTermsWithDefault:(NSString *)defaultIdentityServerUrlString
                                          success:(void (^)(MXSession *session, NSString *baseURL, NSString *accessToken))success
                                          failure:(void (^)(NSError *error))failure
{
    MXIdentityService *identityService = self.identityService;
    
    if (!identityService)
    {
        NSString *baseURL = self.accountDataIdentityServer ?: defaultIdentityServerUrlString;
        identityService = [[MXIdentityService alloc] initWithIdentityServer:baseURL
                                                                accessToken:nil
                                                    andHomeserverRestClient:self.matrixRestClient];
    }

    // Get the identity service's access token.
    [identityService accessTokenWithSuccess:^(NSString * _Nullable accessToken) {
        MXWeakify(self);
        
        // Set the identity server in the session and account data as this will be nil if
        // the terms were previously declined. These will be reverted if declined once more.
        [self setIdentityServer:identityService.identityServer andAccessToken:accessToken];
        [self setAccountDataIdentityServer:identityService.identityServer success:^{
            
            MXStrongifyAndReturnIfNil(self);
            
            // Call the completion with the final details
            success(self, identityService.identityServer, accessToken);
            
        } failure:^(NSError *error) {
            // Something went wrong setting the account data identity service
            MXLogError(@"[MXSession] Error preparing identity server terms: %@", error);
            failure(error);
        }];
    } failure:^(NSError * _Nonnull error) {
        // Something went wrong getting the identity service's access token.
        MXLogError(@"[MXSession] Error preparing identity server terms: %@", error);
        failure(error);
    }];
}


#pragma mark - Homeserver information
- (MXWellKnown *)homeserverWellknown
{
    return self.store.homeserverWellknown;
}

- (MXHTTPOperation *)refreshHomeserverWellknown:(void (^)(MXWellKnown *))success
                                        failure:(void (^)(NSError *))failure
{
    MXLogDebug(@"[MXSession] refreshHomeserverWellknown");
    if (!autoDiscovery)
    {
        NSString *homeServer = [MXSDKOptions sharedInstance].wellknownDomainUrl;
        if (!homeServer)
        {
            // Retrieve the domain from the user id as it can be different from the `MXRestClient.homeserver` that uses the client-server API endpoint domain.
            NSString *userDomain = [MXTools serverNameInMatrixIdentifier:self.myUserId];
            
            if (userDomain)
            {
                homeServer =  [NSString stringWithFormat:@"https://%@", userDomain];
            }
            else
            {
                homeServer = matrixRestClient.homeserver;
            }
        }
        
        autoDiscovery = [[MXAutoDiscovery alloc] initWithUrl:homeServer];
    }

    MXWeakify(self);
    return [autoDiscovery wellKnow:^(MXWellKnown * _Nonnull wellKnown) {
        MXStrongifyAndReturnIfNil(self);

        [self.store storeHomeserverWellknown:wellKnown];

        if (success)
        {
            success(wellKnown);
        }
    } failure:failure];
}

#pragma mark - Homeserver capabilities

- (MXCapabilities *)homeserverCapabilities
{
    return self.store.homeserverCapabilities;
}

- (MXHTTPOperation *)refreshHomeserverCapabilities:(void (^)(MXCapabilities *))success
                                           failure:(void (^)(NSError *))failure
{
    MXLogDebug(@"[MXSession] refreshHomeserverCapabilities");

    MXWeakify(self);
    return [self.matrixRestClient capabilities:^(MXCapabilities *capabilities) {
        MXStrongifyAndReturnIfNil(self);

        if (capabilities)
        {
            [self.store storeHomeserverCapabilities:capabilities];
        }

        if (success)
        {
            success(capabilities);
        }
    } failure:failure];
}

#pragma mark - Supported Matrix versions

- (MXHTTPOperation*)supportedMatrixVersions:(void (^)(MXMatrixVersions *))success failure:(void (^)(NSError *))failure
{
    MXMatrixVersions *supportedVersionsInStore = self.store.supportedMatrixVersions;
    if (supportedVersionsInStore)
    {
        if (success)
        {
            dispatch_async(dispatch_get_main_queue(), ^{
                success(supportedVersionsInStore);
            });
        }
        return [MXHTTPOperation new];
    }
    return [matrixRestClient supportedMatrixVersions:success failure:failure];
}

- (MXHTTPOperation *)refreshSupportedMatrixVersions:(void (^)(MXMatrixVersions *))success
                                            failure:(void (^)(NSError *))failure
{
    MXLogDebug(@"[MXSession] refreshMatrixSupportedVersions");

    MXWeakify(self);
    return [self.matrixRestClient supportedMatrixVersions:^(MXMatrixVersions *matrixVersions) {
        MXStrongifyAndReturnIfNil(self);

        if (matrixVersions)
        {
            [self.store storeSupportedMatrixVersions:matrixVersions];
        }

        if (success)
        {
            success(matrixVersions);
        }
    } failure:failure];
}

#pragma mark - Media repository

- (NSInteger)maxUploadSize
{
    return self.store.maxUploadSize;
}

#pragma mark - Matrix filters
- (MXHTTPOperation*)setFilter:(MXFilterJSONModel*)filter
                      success:(void (^)(NSString *filterId))success
                      failure:(void (^)(NSError *error))failure
{
    MXHTTPOperation *operation;

    if (self.store)
    {
        // Create an empty operation that will be mutated later
        operation = [[MXHTTPOperation alloc] init];

        // Check if the filter has been already created and cached
        MXWeakify(self);
        [self.store filterIdForFilter:filter success:^(NSString * _Nullable filterId) {
            MXStrongifyAndReturnIfNil(self);

            if (filterId)
            {
                success(filterId);
            }
            else
            {
                // Else, create homeserver side
                MXWeakify(self);
                MXHTTPOperation *operation2 = [self.matrixRestClient setFilter:filter success:^(NSString *filterId) {
                    MXStrongifyAndReturnIfNil(self);

                    // And store it
                    [self.store storeFilter:filter withFilterId:filterId];

                    success(filterId);

                } failure:failure];
                
                [operation mutateTo:operation2];
            }

        } failure:failure];
    }
    else
    {
        operation = [self.matrixRestClient setFilter:filter success:success failure:failure];
    }

    return operation;
}

- (MXHTTPOperation*)filterWithFilterId:(NSString*)filterId
                               success:(void (^)(MXFilterJSONModel *filter))success
                               failure:(void (^)(NSError *error))failure
{
    MXHTTPOperation *operation;

    if (self.store)
    {
        // Create an empty operation that will be mutated later
        operation = [[MXHTTPOperation alloc] init];
        
        // Check in the store
        MXWeakify(self);
        [self.store filterWithFilterId:filterId success:^(MXFilterJSONModel * _Nullable filter) {
            MXStrongifyAndReturnIfNil(self);

            if (filter)
            {
                success(filter);
            }
            else
            {
                // Check on the homeserver
                MXWeakify(self);
                MXHTTPOperation *operation2 = [self.matrixRestClient getFilterWithFilterId:filterId success:^(MXFilterJSONModel *filter) {
                    MXStrongifyAndReturnIfNil(self);

                    if (filter)
                    {
                        // Cache it locally
                        [self.store storeFilter:filter withFilterId:filterId];
                    }

                    success(filter);

                } failure:failure];
                
                [operation mutateTo:operation2];
            }

        } failure:failure];
    }
    else
    {
         operation = [matrixRestClient getFilterWithFilterId:filterId success:success failure:failure];
    }

    return operation;
}


#pragma mark - Crypto

/**
 If any, start the crypto module.

 @param success a block called in any case when the operation completes.
 @param failure a block object called when the operation fails.
 */
- (void)startCrypto:(void (^)(void))success
            failure:(void (^)(NSError *error))failure
{
    MXLogDebug(@"[MXSession] Start crypto");

    if (_crypto)
    {
        [_crypto start:success failure:failure];
    }
    else
    {
        MXLogDebug(@"[MXSession] Start crypto -> No crypto");
        success();
    }
}

- (BOOL)decryptEvent:(MXEvent*)event inTimeline:(NSString*)timeline
{
    MXEventDecryptionResult *result;
    if (event.eventType == MXEventTypeRoomEncrypted)
    {
        if (_crypto)
        {
            // TODO: One day, this method will be async
            result = [_crypto decryptEvent:event inTimeline:timeline];
        }
        else
        {
            // Encryption not enabled
            result = [MXEventDecryptionResult new];
            result.error = [NSError errorWithDomain:MXDecryptingErrorDomain
                                               code:MXDecryptingErrorEncryptionNotEnabledCode
                                           userInfo:@{
                                               NSLocalizedDescriptionKey: MXDecryptingErrorEncryptionNotEnabledReason
                                           }];
        }
        
        [event setClearData:result];
    }
    
    return (result.error == nil);
}

- (void)decryptEvents:(NSArray<MXEvent*> *)events
           inTimeline:(NSString*)timeline
           onComplete:(void (^)(NSArray<MXEvent*> *failedEvents))onComplete
{
    NSMutableArray *eventsToDecrypt = [NSMutableArray array];
    for (MXEvent *event in events)
    {
        if (event.eventType == MXEventTypeRoomEncrypted)
        {
            [eventsToDecrypt addObject:event];
        }
    }
    
    if (eventsToDecrypt.count == 0)
    {
        onComplete(nil);
        return;
    }
    
    if (_crypto)
    {
        [_crypto decryptEvents:eventsToDecrypt inTimeline:timeline onComplete:^(NSArray<MXEventDecryptionResult *> *results) {
            NSMutableArray<MXEvent *> *failedEvents = [NSMutableArray array];
            for (NSUInteger index = 0; index < eventsToDecrypt.count; index++)
            {
                MXEvent *event = eventsToDecrypt[index];
                MXEventDecryptionResult *result = results[index];
                
                [event setClearData:result];
                
                if (result.error)
                {
                    [failedEvents addObject:event];
                }
            }
            
            onComplete(failedEvents);
        }];
    }
    else
    {
        // Encryption not enabled
        MXEventDecryptionResult *result = [MXEventDecryptionResult new];
        result.error = [NSError errorWithDomain:MXDecryptingErrorDomain
                                           code:MXDecryptingErrorEncryptionNotEnabledCode
                                       userInfo:@{
                                           NSLocalizedDescriptionKey: MXDecryptingErrorEncryptionNotEnabledReason
                                       }];
        
        for (MXEvent *event in eventsToDecrypt)
        {
            [event setClearData:result];
        }
        onComplete(eventsToDecrypt);
    }
}

- (void)resetReplayAttackCheckInTimeline:(NSString*)timeline
{
    if (_crypto)
    {
        [_crypto resetReplayAttackCheckInTimeline:timeline];
    }
}

// Called when an event finally got decrypted after a late room key reception
- (void)onDidDecryptEvent:(NSNotification *)notification
{
    MXEvent *event = notification.object;

    // Check if this event can interest the room summary
    MXRoomSummary *summary = [self roomSummaryWithRoomId:event.roomId];
    if (summary)
    {
        [self eventWithEventId:summary.lastMessage.eventId
                        inRoom:summary.roomId
                       success:^(MXEvent *lastEvent) {
            if (lastEvent.ageLocalTs <= event.ageLocalTs)
            {
                [summary resetLastMessage:nil failure:nil commit:YES];
            }
        } failure:^(NSError *error) {
            MXLogError(@"[MXSession] onDidDecryptEvent: event fetch failed: %@", error);
        }];
    }
}

#pragma mark - Global events listeners
- (id)listenToEvents:(MXOnSessionEvent)onEvent
{
    return [self listenToEventsOfTypes:nil onEvent:onEvent];
}

- (id)listenToEventsOfTypes:(NSArray*)types onEvent:(MXOnSessionEvent)onEvent
{
    MXSessionEventListener *listener = [[MXSessionEventListener alloc] initWithSender:self andEventTypes:types andListenerBlock:onEvent];
    
    // This listener must be listen to all existing rooms
    for (MXRoom *room in rooms.allValues)
    {
        [listener addRoomToSpy:room];
    }
    
    [globalEventListeners addObject:listener];
    
    return listener;
}

- (void)removeListener:(id)listenerId
{
    // Clean the MXSessionEventListener
    MXSessionEventListener *listener = (MXSessionEventListener *)listenerId;
    [listener removeAllSpiedRooms];
    
    // Before removing it
    [globalEventListeners removeObject:listener];
}

- (void)removeAllListeners
{
    // must be done before deleted the listeners to avoid
    // ollection <__NSArrayM: ....> was mutated while being enumerated.'
    NSArray* eventListeners = [globalEventListeners copy];
    
    for (MXSessionEventListener *listener in eventListeners)
    {
        [self removeListener:listener];
    }
}

- (void)notifyListeners:(MXEvent*)event direction:(MXTimelineDirection)direction
{
    // Notify all listeners
    // The SDK client may remove a listener while calling them by enumeration
    // So, use a copy of them
    NSArray *listeners = [globalEventListeners copy];

    for (MXEventListener *listener in listeners)
    {
        // And check the listener still exists before calling it
        if (NSNotFound != [globalEventListeners indexOfObject:listener])
        {
            [listener notify:event direction:direction andCustomObject:nil];
        }
    }
}

#pragma mark - Publicised groups

- (void)markOutdatedPublicisedGroupsByUserData
{
    // Retrieve the current list of users for who a publicised groups list is available.
    // A server request will be triggered only when the publicised groups will be requested again for these users.
    userIdsWithOutdatedPublicisedGroups = [NSMutableArray arrayWithArray:[publicisedGroupsByUserId allKeys]];
}

- (NSArray<NSString *> *)publicisedGroupsForUser:(NSString*)userId
{
    NSArray *publicisedGroups;
    if (userId)
    {
        publicisedGroups = publicisedGroupsByUserId[userId];
        
        BOOL shouldRefresh = NO;
        
        if (!publicisedGroups)
        {
            shouldRefresh = YES;
            
            // In order to prevent multiple request on the same user id, we put a temporary empty array when no value is available yet.
            // This temporary array will be replaced by the value received from the server.
            publicisedGroups = publicisedGroupsByUserId[userId] = @[];
        }
        else if (userIdsWithOutdatedPublicisedGroups.count)
        {
            NSUInteger index = [userIdsWithOutdatedPublicisedGroups indexOfObject:userId];
            if (index != NSNotFound)
            {
                shouldRefresh = YES;
                
                // Remove this user id from the pending list
                [userIdsWithOutdatedPublicisedGroups removeObjectAtIndex:index];
            }
        }
        
        if (shouldRefresh)
        {
            MXWeakify(self);
            [self.matrixRestClient getPublicisedGroupsForUsers:@[userId] success:^(NSDictionary<NSString *,NSArray<NSString *> *> *updatedPublicisedGroupsByUserId) {
                MXStrongifyAndReturnIfNil(self);
                
                // Check whether the publicised groups have been actually modified.
                if (updatedPublicisedGroupsByUserId[userId] && ![self->publicisedGroupsByUserId[userId] isEqualToArray:updatedPublicisedGroupsByUserId[userId]])
                {
                    // refresh the internal dict
                    self->publicisedGroupsByUserId[userId] = updatedPublicisedGroupsByUserId[userId];
                    
                    // Notify the publicised groups for these users have been updated.
                    [[NSNotificationCenter defaultCenter] postNotificationName:kMXSessionDidUpdatePublicisedGroupsForUsersNotification
                                                                        object:self
                                                                      userInfo:@{
                                                                                 kMXSessionNotificationUserIdsArrayKey: @[userId]
                                                                                 }];
                }
                
                
            } failure:^(NSError *error) {
                MXStrongifyAndReturnIfNil(self);
                
                // We should trigger a new request for this user if his publicised groups are requested again.
                if (!self->userIdsWithOutdatedPublicisedGroups)
                {
                    self->userIdsWithOutdatedPublicisedGroups = [NSMutableArray array];
                }
                [self->userIdsWithOutdatedPublicisedGroups addObject:userId];
                
            }];
        }
    }
    
    return publicisedGroups;
}

#pragma mark - Virtual Rooms

- (void)setVirtualRoom:(NSString *)virtualRoomId forNativeRoom:(NSString *)nativeRoomId
{
    [self setVirtualRoom:virtualRoomId forNativeRoom:nativeRoomId notify:YES];
}

- (void)setVirtualRoom:(NSString *)virtualRoomId forNativeRoom:(NSString *)nativeRoomId notify:(BOOL)notify
{
    if (virtualRoomId)
    {
        nativeToVirtualRoomIds[nativeRoomId] = virtualRoomId;
    }
    else
    {
        [nativeToVirtualRoomIds removeObjectForKey:nativeRoomId];
    }
    
    if (notify)
    {
        //  post an update of the virtual rooms.
        [[NSNotificationCenter defaultCenter] postNotificationName:kMXSessionVirtualRoomsDidChangeNotification
                                                            object:self
                                                          userInfo:nil];
    }
}

- (NSString *)virtualRoomOf:(NSString *)nativeRoomId
{
    return nativeToVirtualRoomIds[nativeRoomId];
}

#pragma mark - Spaces

- (void)spaceServiceDidBuildSpaceGraph:(NSNotification *)notification
{
    if (!self.spaceService.isInitialised)
    {
        //  may also be notified when the space service is closed
        return;
    }
    
    [self.spaceService.ancestorsPerRoomId enumerateKeysAndObjectsUsingBlock:^(NSString * _Nonnull roomId, NSSet<NSString *> * _Nonnull parentIds, BOOL * _Nonnull stop)
    {
        self->roomSummaries[roomId].parentSpaceIds = parentIds;
    }];
}

#pragma mark - Presence

- (NSString *)preferredSyncPresenceString
{
    return [MXTools presenceString:self.preferredSyncPresence];
}

@end<|MERGE_RESOLUTION|>--- conflicted
+++ resolved
@@ -244,11 +244,8 @@
                                                    object:_spaceService];
         _threadingService = [[MXThreadingService alloc] initWithSession:self];
         _eventStreamService = [[MXEventStreamService alloc] init];
-<<<<<<< HEAD
+        _preferredSyncPresence = MXPresenceOnline;
         _locationService = [[MXLocationService alloc] initWithSession:self];
-=======
-        _preferredSyncPresence = MXPresenceOnline;
->>>>>>> 46aa52c7
         
         [self setIdentityServer:mxRestClient.identityServer andAccessToken:mxRestClient.credentials.identityServerAccessToken];
         

--- conflicted
+++ resolved
@@ -395,32 +395,15 @@
 
                 MXLogDebug(@"[MXSession] Built %lu MXRooms in %.0fms", (unsigned long)self->rooms.count, [[NSDate date] timeIntervalSinceDate:startDate3] * 1000);
                 
-<<<<<<< HEAD
                 taskProfile.units = self->rooms.count;
                 [MXSDKOptions.sharedInstance.profiler stopMeasuringTaskWithProfile:taskProfile];
                 
-                NSLog(@"[MXSession] Total time to mount SDK data from MXStore: %.0fms", taskProfile.duration * 1000);
+                MXLogDebug(@"[MXSession] Total time to mount SDK data from MXStore: %.0fms", taskProfile.duration * 1000);
                 
                 [self setState:MXSessionStateStoreDataReady];
                 
                 // The SDK client can use this data
                 onStoreDataReady();
-=======
-                NSDate *startDate4 = [NSDate date];
-                [self loadRoomSummaryLastEvents:^{
-                    MXLogDebug(@"[MXSession] Loaded %lu MXRoomSummaries last events in  in %.0fms", (unsigned long)self->roomsSummaries.count, [[NSDate date] timeIntervalSinceDate:startDate4] * 1000);
-                    
-                    taskProfile.units = self->rooms.count;
-                    [MXSDKOptions.sharedInstance.profiler stopMeasuringTaskWithProfile:taskProfile];
-                    
-                    MXLogDebug(@"[MXSession] Total time to mount SDK data from MXStore: %.0fms", taskProfile.duration * 1000);
-                    
-                    [self setState:MXSessionStateStoreDataReady];
-                    
-                    // The SDK client can use this data
-                    onStoreDataReady();
-                }];
->>>>>>> 9f3d1845
             }
             else
             {
@@ -2851,24 +2834,15 @@
     {
         if (!summary.lastMessage)
         {
-<<<<<<< HEAD
             dispatch_group_enter(dispatchGroup);
             NSLog(@"[MXSession] fixRoomsSummariesLastMessage: Fixing last message for room %@", summary.roomId);
             
             [summary resetLastMessageWithMaxServerPaginationCount:maxServerPaginationCount onComplete:^{
-                NSLog(@"[MXSession] fixRoomsSummariesLastMessage:Fixing last message operation for room %@ has complete. lastMessageEventId: %@", summary.roomId, summary.lastMessage.eventId);
+                MXLogDebug(@"[MXSession] fixRoomsSummariesLastMessage:Fixing last message operation for room %@ has complete. lastMessageEventId: %@", summary.roomId, summary.lastMessage.eventId);
                 dispatch_group_leave(dispatchGroup);
             } failure:^(NSError *error) {
-                NSLog(@"[MXSession] fixRoomsSummariesLastMessage: Cannot fix last message for room %@ with maxServerPaginationCount: %@", summary.roomId, @(maxServerPaginationCount));
+                MXLogDebug(@"[MXSession] fixRoomsSummariesLastMessage: Cannot fix last message for room %@ with maxServerPaginationCount: %@", summary.roomId, @(maxServerPaginationCount));
                 dispatch_group_leave(dispatchGroup);
-=======
-            MXLogDebug(@"[MXSession] fixRoomsSummariesLastMessage: Fixing last message for room %@", summary.roomId);
-            
-            [summary resetLastMessageWithMaxServerPaginationCount:maxServerPaginationCount onComplete:^{
-                MXLogDebug(@"[MXSession] fixRoomsSummariesLastMessage:Fixing last message operation for room %@ has complete. lastMessageEventId: %@", summary.roomId, summary.lastMessageEventId);
-            } failure:^(NSError *error) {
-                MXLogDebug(@"[MXSession] fixRoomsSummariesLastMessage: Cannot fix last message for room %@ with maxServerPaginationCount: %@", summary.roomId, @(maxServerPaginationCount));
->>>>>>> 9f3d1845
             }
                                                            commit:NO];
         }

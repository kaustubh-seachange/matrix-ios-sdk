--- conflicted
+++ resolved
@@ -96,16 +96,12 @@
                 
                 self.processingQueue.async {
                     var childRoomIds: [String] = []
-<<<<<<< HEAD
                     var suggestedRoomIds: Set<String> = Set()
-=======
->>>>>>> 9e39af70
                     roomState?.stateEvents(with: .spaceChild)?.forEach({ event in
                         if let content = event.wireContent, !content.isEmpty {
                             if !childRoomIds.contains(event.stateKey) {
                                 childRoomIds.append(event.stateKey)
                             }
-<<<<<<< HEAD
                             if let suggested = content[kMXEventTypeStringSuggestedKey] as? Bool, suggested {
                                 suggestedRoomIds.insert(event.stateKey)
                             } else {
@@ -115,11 +111,6 @@
                             if let index = childRoomIds.firstIndex(of: event.stateKey) {
                                 childRoomIds.remove(at: index)
                                 suggestedRoomIds.remove(event.stateKey)
-=======
-                        } else {
-                            if let index = childRoomIds.firstIndex(of: event.stateKey) {
-                                childRoomIds.remove(at: index)
->>>>>>> 9e39af70
                             }
                         }
                     })
@@ -215,7 +206,6 @@
         return self.room?.sendStateEvent(.spaceChild, content: [:], stateKey: roomId, completion: completion)
     }
     
-<<<<<<< HEAD
     /// Add the new child with the child with the properties of the old child then remove the old room from the children list. This is used after room upgrade.
     /// - Parameters:
     ///   - roomId: The room id of the child space or child room.
@@ -275,8 +265,6 @@
         }
     }
 
-=======
->>>>>>> 9e39af70
     /// Update child spaces using the list of spaces
     /// - Parameters:
     ///   - spacesPerId: complete list of spaces by space ID

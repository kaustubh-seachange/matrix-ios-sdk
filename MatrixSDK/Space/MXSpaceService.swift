// 
// Copyright 2021 The Matrix.org Foundation C.I.C
//
// Licensed under the Apache License, Version 2.0 (the "License");
// you may not use this file except in compliance with the License.
// You may obtain a copy of the License at
//
// http://www.apache.org/licenses/LICENSE-2.0
//
// Unless required by applicable law or agreed to in writing, software
// distributed under the License is distributed on an "AS IS" BASIS,
// WITHOUT WARRANTIES OR CONDITIONS OF ANY KIND, either express or implied.
// See the License for the specific language governing permissions and
// limitations under the License.
//

import Foundation

/// MXSpaceService error
public enum MXSpaceServiceError: Int, Error {
    case spaceNotFound
    case unknown
}

// MARK: - MXSpaceService errors
extension MXSpaceServiceError: CustomNSError {
    public static let errorDomain = "org.matrix.sdk.spaceService"

    public var errorCode: Int {
        return Int(rawValue)
    }

    public var errorUserInfo: [String: Any] {
        return [:]
    }
}

// MARK: - MXSpaceService notification constants
extension MXSpaceService {
    /// Posted once the graph of rooms is up and running
    public static let didBuildSpaceGraph = Notification.Name("MXSpaceServiceDidBuildSpaceGraph")
}

/// MXSpaceService enables to handle spaces.
@objcMembers
public class MXSpaceService: NSObject {
    
    // MARK: - Properties
    
    private unowned let session: MXSession
    
    private lazy var stateEventBuilder: MXRoomInitialStateEventBuilder = {
        return MXRoomInitialStateEventBuilder()
    }()
    
    private let roomTypeMapper: MXRoomTypeMapper
    
    private let processingQueue: DispatchQueue
    private let completionQueue: DispatchQueue
    
    private var spaces: [MXSpace] = []
    private var spacesPerId: [String : MXSpace] = [:]
    private var parentIdsPerRoomId: [String : Set<String>] = [:]
    
    private var rootSpaces: [MXSpace] = []
    private var orphanedRooms: [MXRoom] = []
    private var orphanedDirectRooms: [MXRoom] = []
    
    public var rootSpaceSummaries: [MXRoomSummary] {
        get {
            return rootSpaces.compactMap { space in
                return space.summary
            }
        }
    }
    
    // MARK: - Setup
    
    public init(session: MXSession) {
        self.session = session
        self.roomTypeMapper = MXRoomTypeMapper(defaultRoomType: .room)
        self.processingQueue = DispatchQueue(label: "org.matrix.sdk.MXSpaceService.processingQueue", attributes: .concurrent)
        self.completionQueue = DispatchQueue.main
    }
    
    // MARK: - Public
    
    /// Build the graph of rooms
    /// - Parameters:
    ///   - rooms: the complete list of rooms and spaces
    public func buildGraph(with rooms:[MXRoom]) {
        prepareData(with: rooms, index: 0, spaces: [], spacesPerId: [:], roomsPerId: [:], directRooms: [:]) { spaces, spacesPerId, roomsPerId, directRooms in
            MXLog.debug("\(spaces), \(spacesPerId), \(roomsPerId), \(directRooms)")
            var parentIdsPerRoomId: [String : Set<String>] = [:]
            spaces.forEach { space in
                space.updateChildSpaces(with: spacesPerId)
                space.updateChildDirectRooms(with: directRooms)
                space.childRoomIds.forEach { roomId in
                    var parentIds = parentIdsPerRoomId[roomId] ?? Set<String>()
                    parentIds.insert(space.spaceId)
                    parentIdsPerRoomId[roomId] = parentIds
                }
                space.childSpaces.forEach { childSpace in
                    var parentIds = parentIdsPerRoomId[childSpace.spaceId] ?? Set<String>()
                    parentIds.insert(space.spaceId)
                    parentIdsPerRoomId[childSpace.spaceId] = parentIds
                }
            }
            
            self.spaces = spaces
            self.spacesPerId = spacesPerId
            self.parentIdsPerRoomId = parentIdsPerRoomId
            self.rootSpaces = spaces.filter { space in
                return parentIdsPerRoomId[space.spaceId] == nil
            }
            self.orphanedRooms = self.session.rooms.filter { room in
                return !room.isDirect && parentIdsPerRoomId[room.roomId] == nil
            }
            self.orphanedDirectRooms = self.session.rooms.filter { room in
                return room.isDirect && parentIdsPerRoomId[room.roomId] == nil
            }
            
            DispatchQueue.main.async {
                NotificationCenter.default.post(name: MXSpaceService.didBuildSpaceGraph, object: self)
            }
        }
    }
    
    /// Create a space.
    /// - Parameters:
    ///   - parameters: The parameters for space creation.
    ///   - completion: A closure called when the operation completes.
    /// - Returns: a `MXHTTPOperation` instance.
    @discardableResult
    public func createSpace(with parameters: MXSpaceCreationParameters, completion: @escaping (MXResponse<MXSpace>) -> Void) -> MXHTTPOperation {
        return self.session.createRoom(parameters: parameters) { (response) in
            switch response {
            case .success(let room):
                let space: MXSpace = MXSpace(room: room)
                completion(.success(space))
            case .failure(let error):
                completion(.failure(error))
            }
        }
    }
    
    /// Create a space shortcut.
    /// - Parameters:
    ///   - name: The space name.
    ///   - topic: The space topic.
    ///   - isPublic: true to indicate to use public chat presets and join the space without invite or false to use private chat presets and join the space on invite.
    ///   - completion: A closure called when the operation completes.
    /// - Returns: a `MXHTTPOperation` instance.
    @discardableResult
    public func createSpace(withName name: String, topic: String?, isPublic: Bool, completion: @escaping (MXResponse<MXSpace>) -> Void) -> MXHTTPOperation {
        let parameters = MXSpaceCreationParameters()
        parameters.name = name
        parameters.topic = topic
        parameters.preset = isPublic ? kMXRoomPresetPublicChat : kMXRoomPresetPrivateChat
        
        if isPublic {
            let guestAccessStateEvent = self.stateEventBuilder.buildGuestAccessEvent(withAccess: .canJoin)
                                    
            let historyVisibilityStateEvent = self.stateEventBuilder.buildHistoryVisibilityEvent(withVisibility: .worldReadable)
            
            parameters.addOrUpdateInitialStateEvent(guestAccessStateEvent)
            parameters.addOrUpdateInitialStateEvent(historyVisibilityStateEvent)
        }
        
        return self.createSpace(with: parameters, completion: completion)
    }
    
    /// Get a space from a roomId.
    /// - Parameter spaceId: The id of the space.
    /// - Returns: A MXSpace with the associated roomId or null if room type is not space.
    public func getSpace(withId spaceId: String) -> MXSpace? {
        return self.spacesPerId[spaceId]
    }
        
    /// Get the space children informations of a given space from the server.
    /// - Parameters:
    ///   - spaceId: The room id of the queried space.
    ///   - suggestedOnly: If `true`, return only child events and rooms where the `m.space.child` event has `suggested: true`.
    ///   - limit: Optional. A limit to the maximum number of children to return per space. `-1` for no limit
    ///   - completion: A closure called when the operation completes.
    /// - Returns: a `MXHTTPOperation` instance.
    @discardableResult
    public func getSpaceChildrenForSpace(withId spaceId: String,
                                         suggestedOnly: Bool,
                                         limit: Int?,
                                         completion: @escaping (MXResponse<MXSpaceChildrenSummary>) -> Void) -> MXHTTPOperation {
        return self.session.matrixRestClient.getSpaceChildrenForSpace(withId: spaceId, suggestedOnly: suggestedOnly, limit: limit) { (response) in
            switch response {
            case .success(let spaceChildrenResponse):
                self.processingQueue.async { [weak self] in
                    guard let self = self else {
                        return
                    }
                    
                    guard let rooms = spaceChildrenResponse.rooms else {
                        // We should have at least one room for the requested space
                        self.completionQueue.async {
                            completion(.failure(MXSpaceServiceError.spaceNotFound))
                        }
                        return
                    }

                    guard let rootSpaceChildSummaryResponse = rooms.first(where: { spaceResponse -> Bool in
                        return spaceResponse.roomId == spaceId
                    }) else {
                        // Fail to find root child. We should have at least one room for the requested space
                        self.completionQueue.async {
                            completion(.failure(MXSpaceServiceError.spaceNotFound))
                        }
                        return
                    }

                    // Build the queried space summary
                    let spaceSummary = self.createRoomSummary(with: rootSpaceChildSummaryResponse)

                    // Build the child summaries of the queried space
                    let childInfos = self.spaceChildInfos(from: spaceChildrenResponse, excludedSpaceId: spaceId)

                    let spaceChildrenSummary = MXSpaceChildrenSummary(spaceSummary: spaceSummary, childInfos: childInfos)
                    
                    self.spacesPerId[spaceId]?.lastSpaceChildrenSummary = spaceChildrenSummary

                    self.completionQueue.async {
                        completion(.success(spaceChildrenSummary))
                    }
                }
            case .failure(let error):
                completion(.failure(error))
            }
        }
    }
    
    // MARK: - Private
    
    private func createRoomSummary(with spaceChildSummaryResponse: MXSpaceChildSummaryResponse) -> MXRoomSummary {
        
        let roomId = spaceChildSummaryResponse.roomId
        let roomTypeString = spaceChildSummaryResponse.roomType
                
        let roomSummary: MXRoomSummary = MXRoomSummary(roomId: roomId, andMatrixSession: nil)
        roomSummary.roomTypeString = roomTypeString
        roomSummary.roomType = self.roomTypeMapper.roomType(from: roomTypeString)
        
        let joinedMembersCount = UInt(spaceChildSummaryResponse.numJoinedMembers)
        
        let membersCount = MXRoomMembersCount()
        membersCount.joined = joinedMembersCount
        membersCount.members = joinedMembersCount
        
        roomSummary.membersCount = membersCount
        roomSummary.displayname = spaceChildSummaryResponse.name
        roomSummary.topic = spaceChildSummaryResponse.topic
        roomSummary.avatar = spaceChildSummaryResponse.avatarUrl
        roomSummary.isEncrypted = false
                                
        return roomSummary
    }
    
    private func spaceChildInfos(from spaceChildrenResponse: MXSpaceChildrenResponse, excludedSpaceId: String) -> [MXSpaceChildInfo] {
        guard let spaceChildSummaries = spaceChildrenResponse.rooms else {
            return []
        }
        
        let childInfos: [MXSpaceChildInfo] = spaceChildSummaries.compactMap { (spaceChildSummaryResponse) -> MXSpaceChildInfo? in
            
            let spaceId = spaceChildSummaryResponse.roomId
            
            guard spaceId != excludedSpaceId else {
                return nil
            }
            
            let childStateEvent = spaceChildrenResponse.events?.first(where: { (event) -> Bool in
                return event.stateKey == spaceId && event.eventType == .spaceChild
            })
                        
            return self.createSpaceChildInfo(with: spaceChildSummaryResponse, and: childStateEvent)
        }
        
        return childInfos
    }
    
    private func createSpaceChildInfo(with spaceChildSummaryResponse: MXSpaceChildSummaryResponse, and spaceChildStateEvent: MXEvent?) -> MXSpaceChildInfo {
        
        var spaceChildContent: MXSpaceChildContent?
        
        if let stateEventContent = spaceChildStateEvent?.content {
            spaceChildContent = MXSpaceChildContent(fromJSON: stateEventContent)
        }
        
        let roomTypeString = spaceChildSummaryResponse.roomType
        let roomType = self.roomTypeMapper.roomType(from: roomTypeString)
        
        return MXSpaceChildInfo(childRoomId: spaceChildSummaryResponse.roomId,
                         isKnown: true,
                         roomTypeString: roomTypeString,
                         roomType: roomType,
                         name: spaceChildSummaryResponse.name,
                         topic: spaceChildSummaryResponse.topic,
                         avatarUrl: spaceChildSummaryResponse.avatarUrl,
                         order: spaceChildContent?.order,
                         activeMemberCount: spaceChildSummaryResponse.numJoinedMembers,
                         autoJoin: spaceChildContent?.autoJoin ?? false,
                         viaServers: spaceChildContent?.via ?? [],
                         parentRoomId: spaceChildStateEvent?.roomId)
    }
    
    private func prepareData(with rooms:[MXRoom], index: Int, spaces: [MXSpace], spacesPerId: [String : MXSpace], roomsPerId: [String : MXRoom], directRooms: [String: [MXRoom]], completion: @escaping (_ spaces: [MXSpace], _ spacesPerId: [String : MXSpace], _ roomsPerId: [String : MXRoom], _ directRooms: [String: [MXRoom]]) -> Void) {
        
        guard index < rooms.count else {
            completion(spaces, spacesPerId, roomsPerId, directRooms)
            return
        }
        
        let room = rooms[index]
        if let space = room.toSpace() {
            space.readChildRoomsAndMembers {
                var spaces = spaces
                spaces.append(space)
                var spacesPerId = spacesPerId
                spacesPerId[space.spaceId] = space
                
                self.prepareData(with: rooms, index: index+1, spaces: spaces, spacesPerId: spacesPerId, roomsPerId: roomsPerId, directRooms: directRooms, completion: completion)
            }
        } else if room.isDirect {
            room.members { response in
                guard let members = response.value as? MXRoomMembers else {
                    self.prepareData(with: rooms, index: index+1, spaces: spaces, spacesPerId: spacesPerId, roomsPerId: roomsPerId, directRooms: directRooms, completion: completion)
                    return
                }
                
                let membersId = members.members.compactMap({ roomMember in
                    return roomMember.userId != self.session.myUserId ? roomMember.userId : nil
                })
                
                var directRooms = directRooms
                membersId.forEach { memberId in
                    var rooms = directRooms[memberId] ?? []
                    rooms.append(room)
                    directRooms[memberId] = rooms
                }
                self.prepareData(with: rooms, index: index+1, spaces: spaces, spacesPerId: spacesPerId, roomsPerId: roomsPerId, directRooms: directRooms, completion: completion)
            }
        } else {
            var roomsPerId = roomsPerId
            roomsPerId[room.roomId] = room
            prepareData(with: rooms, index: index+1, spaces: spaces, spacesPerId: spacesPerId, roomsPerId: roomsPerId, directRooms: directRooms, completion: completion)
        }
    }
}

// MARK: - Objective-C interface
extension MXSpaceService {
    
    /// Create a space.
    /// - Parameters:
    ///   - parameters: The parameters for space creation.
    ///   - success: A closure called when the operation is complete.
    ///   - failure: A closure called  when the operation fails.
    /// - Returns: a `MXHTTPOperation` instance.
    @objc public func createSpace(with parameters: MXSpaceCreationParameters, success: @escaping (MXSpace) -> Void, failure: @escaping (Error) -> Void) -> MXHTTPOperation {
        return self.createSpace(with: parameters) { (response) in
            uncurryResponse(response, success: success, failure: failure)
        }
    }
    
    /// Create a space shortcut.
    /// - Parameters:
    ///   - name: The space name.
    ///   - topic: The space topic.
    ///   - isPublic: true to indicate to use public chat presets and join the space without invite or false to use private chat presets and join the space on invite.
    ///   - success: A closure called when the operation is complete.
    ///   - failure: A closure called  when the operation fails.
    /// - Returns: a `MXHTTPOperation` instance.
    @discardableResult
    @objc public func createSpace(withName name: String, topic: String?, isPublic: Bool, success: @escaping (MXSpace) -> Void, failure: @escaping (Error) -> Void) -> MXHTTPOperation {
        return self.createSpace(withName: name, topic: topic, isPublic: isPublic) { (response) in
            uncurryResponse(response, success: success, failure: failure)
        }
    }
    
    /// Get the space children informations of a given space from the server.
    /// - Parameters:
    ///   - spaceId: The room id of the queried space.
<<<<<<< HEAD
    ///   - suggestedOnly: If `true`, return only child events and rooms where the `m.space.child` event has `suggested: true`.
    ///   - limit: Optional. A limit to the maximum number of children to return per space. `-1` for no limit
    ///   - completion: A closure called when the operation completes.
=======
    ///   - parameters: Space children request parameters.
    ///   - success: A closure called when the operation is complete.
    ///   - failure: A closure called  when the operation fails.
>>>>>>> 3b75800c
    /// - Returns: a `MXHTTPOperation` instance.
    @discardableResult
    @objc public func getSpaceChildrenForSpace(withId spaceId: String,
                                         suggestedOnly: Bool,
                                         limit: Int,
                                         success: @escaping (MXSpaceChildrenSummary) -> Void, failure: @escaping (Error) -> Void) -> MXHTTPOperation {
        return self.getSpaceChildrenForSpace(withId: spaceId, suggestedOnly: suggestedOnly, limit: limit) { (response) in
            uncurryResponse(response, success: success, failure: failure)
        }
    }
}

// MARK: - Internal room additions
extension MXRoom {
    
    func toSpace() -> MXSpace? {
        guard self.summary.roomType == .space else {
            return nil
        }
        return MXSpace(room: self)
    }
}<|MERGE_RESOLUTION|>--- conflicted
+++ resolved
@@ -386,21 +386,13 @@
     /// Get the space children informations of a given space from the server.
     /// - Parameters:
     ///   - spaceId: The room id of the queried space.
-<<<<<<< HEAD
     ///   - suggestedOnly: If `true`, return only child events and rooms where the `m.space.child` event has `suggested: true`.
     ///   - limit: Optional. A limit to the maximum number of children to return per space. `-1` for no limit
-    ///   - completion: A closure called when the operation completes.
-=======
-    ///   - parameters: Space children request parameters.
     ///   - success: A closure called when the operation is complete.
     ///   - failure: A closure called  when the operation fails.
->>>>>>> 3b75800c
     /// - Returns: a `MXHTTPOperation` instance.
     @discardableResult
-    @objc public func getSpaceChildrenForSpace(withId spaceId: String,
-                                         suggestedOnly: Bool,
-                                         limit: Int,
-                                         success: @escaping (MXSpaceChildrenSummary) -> Void, failure: @escaping (Error) -> Void) -> MXHTTPOperation {
+    @objc public func getSpaceChildrenForSpace(withId spaceId: String, suggestedOnly: Bool, limit: Int, success: @escaping (MXSpaceChildrenSummary) -> Void, failure: @escaping (Error) -> Void) -> MXHTTPOperation {
         return self.getSpaceChildrenForSpace(withId: spaceId, suggestedOnly: suggestedOnly, limit: limit) { (response) in
             uncurryResponse(response, success: success, failure: failure)
         }

--- conflicted
+++ resolved
@@ -43,19 +43,12 @@
 		F03EF5FF19F1762000A0EE52 /* RoomMessageTableCell.m in Sources */ = {isa = PBXBuildFile; fileRef = F03EF5FE19F1762000A0EE52 /* RoomMessageTableCell.m */; };
 		F0465AFA1A251F85003639F9 /* RoomMessage.m in Sources */ = {isa = PBXBuildFile; fileRef = F0465AF91A251F85003639F9 /* RoomMessage.m */; };
 		F04A8AD81A3B3DF4008AC915 /* RoomTitleView.m in Sources */ = {isa = PBXBuildFile; fileRef = F04A8AD71A3B3DF4008AC915 /* RoomTitleView.m */; };
-<<<<<<< HEAD
 		F052377C1A7289F00079F3E0 /* APNSHandler.m in Sources */ = {isa = PBXBuildFile; fileRef = F05237791A7289F00079F3E0 /* APNSHandler.m */; };
-		F052377D1A7289F00079F3E0 /* MatrixHandler.m in Sources */ = {isa = PBXBuildFile; fileRef = F052377B1A7289F00079F3E0 /* MatrixHandler.m */; };
 		F05237801A728A010079F3E0 /* MXCAlert.m in Sources */ = {isa = PBXBuildFile; fileRef = F052377F1A728A010079F3E0 /* MXCAlert.m */; };
 		F05237831A728A0A0079F3E0 /* MXCGrowingTextView.m in Sources */ = {isa = PBXBuildFile; fileRef = F05237821A728A0A0079F3E0 /* MXCGrowingTextView.m */; };
-=======
-		F052376E1A72851A0079F3E0 /* MXCGrowingTextView.m in Sources */ = {isa = PBXBuildFile; fileRef = F052376D1A72851A0079F3E0 /* MXCGrowingTextView.m */; };
-		F05237711A7285280079F3E0 /* MXCAlert.m in Sources */ = {isa = PBXBuildFile; fileRef = F05237701A7285280079F3E0 /* MXCAlert.m */; };
-		F05237741A7285F10079F3E0 /* MatrixSDKHandler.m in Sources */ = {isa = PBXBuildFile; fileRef = F05237731A7285F10079F3E0 /* MatrixSDKHandler.m */; };
-		F05237771A7286160079F3E0 /* APNSHandler.m in Sources */ = {isa = PBXBuildFile; fileRef = F05237761A7286160079F3E0 /* APNSHandler.m */; };
->>>>>>> cf1663ae
 		F05C3A3E1A3F3D7F002B698E /* icon_users.png in Resources */ = {isa = PBXBuildFile; fileRef = F05C3A3C1A3F3D7F002B698E /* icon_users.png */; };
 		F05C3A3F1A3F3D7F002B698E /* icon_users@2x.png in Resources */ = {isa = PBXBuildFile; fileRef = F05C3A3D1A3F3D7F002B698E /* icon_users@2x.png */; };
+		F077E6491A72966F008D5AD5 /* MatrixSDKHandler.m in Sources */ = {isa = PBXBuildFile; fileRef = F077E6481A72966F008D5AD5 /* MatrixSDKHandler.m */; };
 		F07A80D819DD9DE700B621A1 /* main.m in Sources */ = {isa = PBXBuildFile; fileRef = F07A80D719DD9DE700B621A1 /* main.m */; };
 		F07A80DB19DD9DE700B621A1 /* AppDelegate.m in Sources */ = {isa = PBXBuildFile; fileRef = F07A80DA19DD9DE700B621A1 /* AppDelegate.m */; };
 		F07A80E419DD9DE700B621A1 /* Main.storyboard in Resources */ = {isa = PBXBuildFile; fileRef = F07A80E219DD9DE700B621A1 /* Main.storyboard */; };
@@ -150,27 +143,16 @@
 		F0465AF91A251F85003639F9 /* RoomMessage.m */ = {isa = PBXFileReference; fileEncoding = 4; lastKnownFileType = sourcecode.c.objc; path = RoomMessage.m; sourceTree = "<group>"; };
 		F04A8AD61A3B3DF4008AC915 /* RoomTitleView.h */ = {isa = PBXFileReference; fileEncoding = 4; lastKnownFileType = sourcecode.c.h; path = RoomTitleView.h; sourceTree = "<group>"; };
 		F04A8AD71A3B3DF4008AC915 /* RoomTitleView.m */ = {isa = PBXFileReference; fileEncoding = 4; lastKnownFileType = sourcecode.c.objc; path = RoomTitleView.m; sourceTree = "<group>"; };
-<<<<<<< HEAD
 		F05237781A7289F00079F3E0 /* APNSHandler.h */ = {isa = PBXFileReference; fileEncoding = 4; lastKnownFileType = sourcecode.c.h; path = APNSHandler.h; sourceTree = "<group>"; };
 		F05237791A7289F00079F3E0 /* APNSHandler.m */ = {isa = PBXFileReference; fileEncoding = 4; lastKnownFileType = sourcecode.c.objc; path = APNSHandler.m; sourceTree = "<group>"; };
-		F052377A1A7289F00079F3E0 /* MatrixHandler.h */ = {isa = PBXFileReference; fileEncoding = 4; lastKnownFileType = sourcecode.c.h; path = MatrixHandler.h; sourceTree = "<group>"; };
-		F052377B1A7289F00079F3E0 /* MatrixHandler.m */ = {isa = PBXFileReference; fileEncoding = 4; lastKnownFileType = sourcecode.c.objc; path = MatrixHandler.m; sourceTree = "<group>"; };
 		F052377E1A728A010079F3E0 /* MXCAlert.h */ = {isa = PBXFileReference; fileEncoding = 4; lastKnownFileType = sourcecode.c.h; path = MXCAlert.h; sourceTree = "<group>"; };
 		F052377F1A728A010079F3E0 /* MXCAlert.m */ = {isa = PBXFileReference; fileEncoding = 4; lastKnownFileType = sourcecode.c.objc; path = MXCAlert.m; sourceTree = "<group>"; };
 		F05237811A728A0A0079F3E0 /* MXCGrowingTextView.h */ = {isa = PBXFileReference; fileEncoding = 4; lastKnownFileType = sourcecode.c.h; path = MXCGrowingTextView.h; sourceTree = "<group>"; };
 		F05237821A728A0A0079F3E0 /* MXCGrowingTextView.m */ = {isa = PBXFileReference; fileEncoding = 4; lastKnownFileType = sourcecode.c.objc; path = MXCGrowingTextView.m; sourceTree = "<group>"; };
-=======
-		F052376C1A72851A0079F3E0 /* MXCGrowingTextView.h */ = {isa = PBXFileReference; fileEncoding = 4; lastKnownFileType = sourcecode.c.h; path = MXCGrowingTextView.h; sourceTree = "<group>"; };
-		F052376D1A72851A0079F3E0 /* MXCGrowingTextView.m */ = {isa = PBXFileReference; fileEncoding = 4; lastKnownFileType = sourcecode.c.objc; path = MXCGrowingTextView.m; sourceTree = "<group>"; };
-		F052376F1A7285280079F3E0 /* MXCAlert.h */ = {isa = PBXFileReference; fileEncoding = 4; lastKnownFileType = sourcecode.c.h; path = MXCAlert.h; sourceTree = "<group>"; };
-		F05237701A7285280079F3E0 /* MXCAlert.m */ = {isa = PBXFileReference; fileEncoding = 4; lastKnownFileType = sourcecode.c.objc; path = MXCAlert.m; sourceTree = "<group>"; };
-		F05237721A7285F10079F3E0 /* MatrixSDKHandler.h */ = {isa = PBXFileReference; fileEncoding = 4; lastKnownFileType = sourcecode.c.h; path = MatrixSDKHandler.h; sourceTree = "<group>"; };
-		F05237731A7285F10079F3E0 /* MatrixSDKHandler.m */ = {isa = PBXFileReference; fileEncoding = 4; lastKnownFileType = sourcecode.c.objc; path = MatrixSDKHandler.m; sourceTree = "<group>"; };
-		F05237751A7286160079F3E0 /* APNSHandler.h */ = {isa = PBXFileReference; fileEncoding = 4; lastKnownFileType = sourcecode.c.h; path = APNSHandler.h; sourceTree = "<group>"; };
-		F05237761A7286160079F3E0 /* APNSHandler.m */ = {isa = PBXFileReference; fileEncoding = 4; lastKnownFileType = sourcecode.c.objc; path = APNSHandler.m; sourceTree = "<group>"; };
->>>>>>> cf1663ae
 		F05C3A3C1A3F3D7F002B698E /* icon_users.png */ = {isa = PBXFileReference; lastKnownFileType = image.png; path = icon_users.png; sourceTree = "<group>"; };
 		F05C3A3D1A3F3D7F002B698E /* icon_users@2x.png */ = {isa = PBXFileReference; lastKnownFileType = image.png; path = "icon_users@2x.png"; sourceTree = "<group>"; };
+		F077E6471A72966F008D5AD5 /* MatrixSDKHandler.h */ = {isa = PBXFileReference; fileEncoding = 4; lastKnownFileType = sourcecode.c.h; path = MatrixSDKHandler.h; sourceTree = "<group>"; };
+		F077E6481A72966F008D5AD5 /* MatrixSDKHandler.m */ = {isa = PBXFileReference; fileEncoding = 4; lastKnownFileType = sourcecode.c.objc; path = MatrixSDKHandler.m; sourceTree = "<group>"; };
 		F07A80D219DD9DE700B621A1 /* matrixConsole.app */ = {isa = PBXFileReference; explicitFileType = wrapper.application; includeInIndex = 0; path = matrixConsole.app; sourceTree = BUILT_PRODUCTS_DIR; };
 		F07A80D619DD9DE700B621A1 /* Info.plist */ = {isa = PBXFileReference; lastKnownFileType = text.plist.xml; path = Info.plist; sourceTree = "<group>"; };
 		F07A80D719DD9DE700B621A1 /* main.m */ = {isa = PBXFileReference; lastKnownFileType = sourcecode.c.objc; path = main.m; sourceTree = "<group>"; };
@@ -264,19 +246,12 @@
 		F021FBEC1A5EF57300EA3AE6 /* API */ = {
 			isa = PBXGroup;
 			children = (
-<<<<<<< HEAD
+				F077E6471A72966F008D5AD5 /* MatrixSDKHandler.h */,
+				F077E6481A72966F008D5AD5 /* MatrixSDKHandler.m */,
 				F05237781A7289F00079F3E0 /* APNSHandler.h */,
 				F05237791A7289F00079F3E0 /* APNSHandler.m */,
 				71193D391A6E50EC00E59A9E /* ContactManager.h */,
 				71193D3A1A6E50EC00E59A9E /* ContactManager.m */,
-				F052377A1A7289F00079F3E0 /* MatrixHandler.h */,
-				F052377B1A7289F00079F3E0 /* MatrixHandler.m */,
-=======
-				F05237751A7286160079F3E0 /* APNSHandler.h */,
-				F05237761A7286160079F3E0 /* APNSHandler.m */,
-				F05237721A7285F10079F3E0 /* MatrixSDKHandler.h */,
-				F05237731A7285F10079F3E0 /* MatrixSDKHandler.m */,
->>>>>>> cf1663ae
 				F021FBED1A5EF57300EA3AE6 /* MediaLoader.h */,
 				F021FBEE1A5EF57300EA3AE6 /* MediaLoader.m */,
 				F021FBF01A5F1F8E00EA3AE6 /* MediaManager.h */,
@@ -585,13 +560,9 @@
 				F052377C1A7289F00079F3E0 /* APNSHandler.m in Sources */,
 				F03EF5FF19F1762000A0EE52 /* RoomMessageTableCell.m in Sources */,
 				F07A80D819DD9DE700B621A1 /* main.m in Sources */,
-<<<<<<< HEAD
-				F052377D1A7289F00079F3E0 /* MatrixHandler.m in Sources */,
 				71193D371A6E49F000E59A9E /* MXCEmail.m in Sources */,
+				F077E6491A72966F008D5AD5 /* MatrixSDKHandler.m in Sources */,
 				71193D3E1A6E61AD00E59A9E /* SectionedContacts.m in Sources */,
-=======
-				F05237741A7285F10079F3E0 /* MatrixSDKHandler.m in Sources */,
->>>>>>> cf1663ae
 				F021FBEF1A5EF57300EA3AE6 /* MediaLoader.m in Sources */,
 				F03EF5FB19F171EB00A0EE52 /* SettingsViewController.m in Sources */,
 				F02900BB1A63C71E00356F7D /* MXCTools.m in Sources */,

/*
 Copyright 2014 OpenMarket Ltd
 
 Licensed under the Apache License, Version 2.0 (the "License");
 you may not use this file except in compliance with the License.
 You may obtain a copy of the License at
 
 http://www.apache.org/licenses/LICENSE-2.0
 
 Unless required by applicable law or agreed to in writing, software
 distributed under the License is distributed on an "AS IS" BASIS,
 WITHOUT WARRANTIES OR CONDITIONS OF ANY KIND, either express or implied.
 See the License for the specific language governing permissions and
 limitations under the License.
 */

#import "MXRestClient.h"

#import "MXHTTPClient.h"
#import "MXJSONModel.h"
#import "MXTools.h"

#pragma mark - Constants definitions
/**
 Prefix used in path of home server API requests.
 */
NSString *const kMXAPIPrefixPath = @"/_matrix/client/api/v1";

/**
 Prefix used in path of identity server API requests.
 */
NSString *const kMXIdentityAPIPrefixPath = @"/_matrix/identity/api/v1";

/**
 Matrix content respository path
 */
NSString *const kMXContentUriScheme  = @"mxc://";
NSString *const kMXContentPrefixPath = @"/_matrix/media/v1";

/**
 Room visibility
 */
NSString *const kMXRoomVisibilityPublic  = @"public";
NSString *const kMXRoomVisibilityPrivate = @"private";


/**
 Authentication flow: register or login
 */
typedef enum
{
    MXAuthActionRegister,
    MXAuthActionLogin
}
MXAuthAction;


#pragma mark - MXRestClient
@interface MXRestClient ()
{
    /**
     HTTP client to the home server.
     */
    MXHTTPClient *httpClient;

    /**
     HTTP client to the identity server.
     */
    MXHTTPClient *identityHttpClient;
}
@end

@implementation MXRestClient
@synthesize homeserver, credentials;

-(id)initWithHomeServer:(NSString *)homeserver2
{
    self = [super init];
    if (self)
    {
        homeserver = homeserver2;
        
        httpClient = [[MXHTTPClient alloc] initWithBaseURL:[NSString stringWithFormat:@"%@%@", homeserver, kMXAPIPrefixPath] andAccessToken:nil];

        // By default, use the same address for the identity server
        self.identityServer = homeserver;
    }
    return self;
}

-(id)initWithCredentials:(MXCredentials*)credentials2
{
    self = [super init];
    if (self)
    {
        homeserver = credentials2.homeServer;
        credentials = credentials2;
        
        httpClient = [[MXHTTPClient alloc] initWithBaseURL:[NSString stringWithFormat:@"%@%@", homeserver, kMXAPIPrefixPath] andAccessToken:credentials.accessToken];
<<<<<<< HEAD
        
=======

>>>>>>> 937fc541
        // By default, use the same address for the identity server
        self.identityServer = homeserver;
    }
    return self;
}

- (void)close
{
    //@TODO
}


#pragma mark - Registration operations
- (void)getRegisterFlow:(void (^)(NSArray *flows))success
                failure:(void (^)(NSError *error))failure
{
    [self getRegisterOrLoginFlow:MXAuthActionRegister success:success failure:failure];
}

- (void)registerWithUser:(NSString*)user andPassword:(NSString*)password
                 success:(void (^)(MXCredentials *credentials))success
                 failure:(void (^)(NSError *error))failure
{
    [self registerOrLoginWithUser:MXAuthActionRegister user:user andPassword:password
                          success:success failure:failure];
}


#pragma mark - Login operations
- (void)getLoginFlow:(void (^)(NSArray *flows))success
             failure:(void (^)(NSError *error))failure
{
    [self getRegisterOrLoginFlow:MXAuthActionLogin success:success failure:failure];
}

- (void)loginWithUser:(NSString *)user andPassword:(NSString *)password
              success:(void (^)(MXCredentials *))success failure:(void (^)(NSError *))failure
{
    [self registerOrLoginWithUser:MXAuthActionLogin user:user andPassword:password
                          success:success failure:failure];
}


#pragma mark - Common operations for register and login
/*
 The only difference between register and login request are the path of the requests.
 The parameters and the responses are of the same types.
 So, use common functions to implement their functions.
 */

/**
 Return the home server path to use for register or for login actions.
 */
- (NSString*)authActionPath:(MXAuthAction)authAction
{
    NSString *authActionPath = @"register";
    if (MXAuthActionLogin == authAction)
    {
        authActionPath = @"login";
    }
    return authActionPath;
}

- (void)getRegisterOrLoginFlow:(MXAuthAction)authAction
                       success:(void (^)(NSArray *flows))success failure:(void (^)(NSError *error))failure
{
    [httpClient requestWithMethod:@"GET"
                             path:[self authActionPath:authAction]
                       parameters:nil
                          success:^(NSDictionary *JSONResponse)
     {
         NSArray *flows = [MXLoginFlow modelsFromJSON:JSONResponse[@"flows"]];
         success(flows);
     }
                          failure:^(NSError *error)
     {
         failure(error);
     }];
}

- (void)registerOrLoginWithUser:(MXAuthAction)authAction user:(NSString *)user andPassword:(NSString *)password
                        success:(void (^)(MXCredentials *))success failure:(void (^)(NSError *))failure
{
    NSDictionary *parameters = @{
                                 @"type": kMatrixLoginFlowTypePassword,
                                 @"user": user,
                                 @"password": password
                                 };
    
    [httpClient requestWithMethod:@"POST"
                             path:[self authActionPath:authAction]
                       parameters:parameters
                          success:^(NSDictionary *JSONResponse)
     {
         // Update our credentials
         credentials = [MXCredentials modelFromJSON:JSONResponse];
         
         // Workaround: HS does not return the right URL. Use the one we used to make the request
         credentials.homeServer = homeserver;
         
         success(credentials);
     }
                          failure:^(NSError *error)
     {
         failure(error);
     }];
}


#pragma mark - Room operations
- (void)sendEventToRoom:(NSString*)roomId
              eventType:(MXEventTypeString)eventTypeString
                content:(NSDictionary*)content
                success:(void (^)(NSString *eventId))success
                failure:(void (^)(NSError *error))failure
{
    NSString *path = [NSString stringWithFormat:@"rooms/%@/send/%@", roomId, eventTypeString];
    [httpClient requestWithMethod:@"POST"
                           path:path
                     parameters:content
                        success:^(NSDictionary *JSONResponse)
     {
         
         success(JSONResponse[@"event_id"]);
     }
                        failure:^(NSError *error)
     {
         failure(error);
     }];
}

- (void)sendStateEventToRoom:(NSString*)roomId
                   eventType:(MXEventTypeString)eventTypeString
                     content:(NSDictionary*)content
                     success:(void (^)(NSString *eventId))success
                     failure:(void (^)(NSError *error))failure
{
    NSString *path = [NSString stringWithFormat:@"rooms/%@/state/%@", roomId, eventTypeString];
    [httpClient requestWithMethod:@"PUT"
                             path:path
                       parameters:content
                          success:^(NSDictionary *JSONResponse)
     {

         success(JSONResponse[@"event_id"]);
     }
                          failure:^(NSError *error)
     {
         failure(error);
     }];
}

- (void)sendMessageToRoom:(NSString*)roomId
                  msgType:(MXMessageType)msgType
                  content:(NSDictionary*)content
                  success:(void (^)(NSString *eventId))success
                  failure:(void (^)(NSError *error))failure
{
    // Add the messsage type to the data to send
    NSMutableDictionary *eventContent = [NSMutableDictionary dictionaryWithDictionary:content];
    eventContent[@"msgtype"] = msgType;
    
    [self sendEventToRoom:roomId eventType:kMXEventTypeStringRoomMessage content:eventContent success:success failure:failure];
}

- (void)sendTextMessageToRoom:(NSString*)roomId
                         text:(NSString*)text
                      success:(void (^)(NSString *eventId))success
                      failure:(void (^)(NSError *error))failure
{
    [self sendMessageToRoom:roomId msgType:kMXMessageTypeText
              content:@{
                        @"body": text
                        }
              success:success failure:failure];
}


// Generic methods to change membership
- (void)doMembershipRequest:(NSString*)roomId
                 membership:(NSString*)membership
                 parameters:(NSDictionary*)parameters
                    success:(void (^)())success
                    failure:(void (^)(NSError *error))failure
{
    NSString *path = [NSString stringWithFormat:@"rooms/%@/%@", roomId, membership];
    
    // A body is required even if empty
    if (nil == parameters)
    {
        parameters = @{};
    }
    
    [httpClient requestWithMethod:@"POST"
                           path:path
                     parameters:parameters
                        success:^(NSDictionary *JSONResponse)
     {
         success();
     }
                        failure:^(NSError *error)
     {
         failure(error);
     }];
}

- (void)setRoomTopic:(NSString*)roomId
               topic:(NSString*)topic
             success:(void (^)())success
             failure:(void (^)(NSError *error))failure
{
    NSString *path = [NSString stringWithFormat:@"rooms/%@/state/m.room.topic", roomId];
    [httpClient requestWithMethod:@"PUT"
                             path:path
                       parameters:@{
                                    @"topic": topic
                                    }
                          success:^(NSDictionary *JSONResponse)
     {
         success();
     }
                          failure:^(NSError *error)
     {
         failure(error);
     }];
}

- (void)topicOfRoom:(NSString*)roomId
            success:(void (^)(NSString *topic))success
            failure:(void (^)(NSError *error))failure
{
    NSString *path = [NSString stringWithFormat:@"rooms/%@/state/m.room.topic", roomId];
    [httpClient requestWithMethod:@"GET"
                             path:path
                       parameters:nil
                          success:^(NSDictionary *JSONResponse)
     {
         success(JSONResponse[@"topic"]);
     }
                          failure:^(NSError *error)
     {
         failure(error);
     }];
}

- (void)setRoomName:(NSString*)roomId
               name:(NSString*)name
            success:(void (^)())success
            failure:(void (^)(NSError *error))failure
{
    NSString *path = [NSString stringWithFormat:@"rooms/%@/state/m.room.name", roomId];
    [httpClient requestWithMethod:@"PUT"
                             path:path
                       parameters:@{
                                    @"name": name
                                    }
                          success:^(NSDictionary *JSONResponse)
     {
         success();
     }
                          failure:^(NSError *error)
     {
         failure(error);
     }];
}

- (void)nameOfRoom:(NSString*)roomId
           success:(void (^)(NSString *name))success
           failure:(void (^)(NSError *error))failure
{
    NSString *path = [NSString stringWithFormat:@"rooms/%@/state/m.room.name", roomId];
    [httpClient requestWithMethod:@"GET"
                             path:path
                       parameters:nil
                          success:^(NSDictionary *JSONResponse)
     {
         success(JSONResponse[@"name"]);
     }
                          failure:^(NSError *error)
     {
         failure(error);
     }];
}

- (void)joinRoom:(NSString*)roomIdOrAlias
     success:(void (^)(NSString *theRoomId))success
     failure:(void (^)(NSError *error))failure
{
    // Characters in a room alias need to be escaped in the URL
    NSString *path = [NSString stringWithFormat:@"join/%@", [roomIdOrAlias stringByAddingPercentEscapesUsingEncoding:NSASCIIStringEncoding]];
    [httpClient requestWithMethod:@"POST"
                             path:path
                       parameters:nil
                          success:^(NSDictionary *JSONResponse)
     {
         NSString *roomId = JSONResponse[@"room_id"];
         if (!roomId.length) {
             roomId = roomIdOrAlias;
         }
         success(roomId);
     }
                          failure:^(NSError *error)
     {
         failure(error);
     }];
}

- (void)leaveRoom:(NSString*)roomId
      success:(void (^)())success
      failure:(void (^)(NSError *error))failure
{
    [self doMembershipRequest:roomId
                   membership:@"leave"
                   parameters:nil
                      success:success failure:failure];
}

- (void)inviteUser:(NSString*)userId
            toRoom:(NSString*)roomId
           success:(void (^)())success
           failure:(void (^)(NSError *error))failure
{
    [self doMembershipRequest:roomId
                   membership:@"invite"
                   parameters:@{
                                @"user_id": userId
                                }
                      success:success failure:failure];
}

- (void)kickUser:(NSString*)userId
        fromRoom:(NSString*)roomId
          reason:(NSString*)reason
         success:(void (^)())success
         failure:(void (^)(NSError *error))failure
{
    NSString *path = [NSString stringWithFormat:@"rooms/%@/state/m.room.member/%@", roomId, userId];
    
    NSMutableDictionary *parameters = [NSMutableDictionary dictionary];
    parameters[@"membership"] = @"leave";
    
    if (reason)
    {
        parameters[@"reason"] = reason;
    }
    
    [httpClient requestWithMethod:@"PUT"
                           path:path
                     parameters:parameters
                        success:^(NSDictionary *JSONResponse)
     {
         success();
     }
                        failure:^(NSError *error)
     {
         failure(error);
     }];
}

- (void)banUser:(NSString*)userId
         inRoom:(NSString*)roomId
         reason:(NSString*)reason
        success:(void (^)())success
        failure:(void (^)(NSError *error))failure
{
    NSMutableDictionary *parameters = [NSMutableDictionary dictionary];
    parameters[@"user_id"] = userId;
    
    if (reason)
    {
        parameters[@"reason"] = reason;
    }
    
    [self doMembershipRequest:roomId
                   membership:@"ban"
                   parameters:parameters
                      success:success failure:failure];
}

- (void)unbanUser:(NSString*)userId
           inRoom:(NSString*)roomId
          success:(void (^)())success
          failure:(void (^)(NSError *error))failure
{
    // Do an unban by resetting the user membership to "leave"
    [self kickUser:userId fromRoom:roomId reason:nil success:success failure:failure];
}

- (void)createRoom:(NSString*)name
        visibility:(MXRoomVisibility)visibility
         roomAlias:(NSString*)roomAlias
             topic:(NSString*)topic
           success:(void (^)(MXCreateRoomResponse *response))success
           failure:(void (^)(NSError *error))failure
{
    // All parameters are optional. Fill the request parameters on demand
    NSMutableDictionary *parameters = [NSMutableDictionary dictionary];

    if (name)
    {
        parameters[@"name"] = name;
    }
    if (visibility)
    {
        parameters[@"visibility"] = visibility;
    }
    if (roomAlias)
    {
        parameters[@"room_alias_name"] = roomAlias;
    }
    if (topic)
    {
        parameters[@"topic"] = topic;
    }
    
    [httpClient requestWithMethod:@"POST"
                           path:@"createRoom"
                     parameters:parameters
                        success:^(NSDictionary *JSONResponse)
     {
         MXCreateRoomResponse *response = [MXCreateRoomResponse modelFromJSON:JSONResponse];
         success(response);
     }
                        failure:^(NSError *error)
     {
         failure(error);
     }];
}

- (NSOperation*)messagesForRoom:(NSString*)roomId
                           from:(NSString*)from
                             to:(NSString*)to
                          limit:(NSUInteger)limit
                        success:(void (^)(MXPaginationResponse *paginatedResponse))success
                        failure:(void (^)(NSError *error))failure
{
    NSString *path = [NSString stringWithFormat:@"rooms/%@/messages", roomId];
    
    // All query parameters are optional. Fill the request parameters on demand
    NSMutableDictionary *parameters = [NSMutableDictionary dictionary];
    
    if (from)
    {
        parameters[@"from"] = from;
    }
    if (to)
    {
        parameters[@"to"] = to;
    }
    if (-1 != limit)
    {
        parameters[@"limit"] = [NSNumber numberWithUnsignedInteger:limit];
    }
    
    // List messages in backward order to make the API answer
    parameters[@"dir"] = @"b";
    
    return [httpClient requestWithMethod:@"GET"
                           path:path
                     parameters:parameters
                        success:^(NSDictionary *JSONResponse)
     {
         MXPaginationResponse *paginatedResponse = [MXPaginationResponse modelFromJSON:JSONResponse];
         success(paginatedResponse);
     }
                        failure:^(NSError *error)
     {
         failure(error);
     }];
}

- (void)membersOfRoom:(NSString*)roomId
              success:(void (^)(NSArray *roomMemberEvents))success
              failure:(void (^)(NSError *error))failure
{
    NSString *path = [NSString stringWithFormat:@"rooms/%@/members", roomId];

    [httpClient requestWithMethod:@"GET"
                           path:path
                     parameters:nil
                        success:^(NSDictionary *JSONResponse)
     {
         NSMutableArray *roomMemberEvents = [NSMutableArray array];
         
         for (NSDictionary *event in JSONResponse[@"chunk"])
         {
             MXEvent *roomMemberEvent = [MXEvent modelFromJSON:event];
            [roomMemberEvents addObject:roomMemberEvent];
         }
         
         success(roomMemberEvents);
     }
                        failure:^(NSError *error)
     {
         failure(error);
     }];
}

- (void)stateOfRoom:(NSString*)roomId
            success:(void (^)(NSDictionary *JSONData))success
            failure:(void (^)(NSError *error))failure
{
    NSString *path = [NSString stringWithFormat:@"rooms/%@/state", roomId];
    
    [httpClient requestWithMethod:@"GET"
                             path:path
                       parameters:nil
                          success:^(NSDictionary *JSONResponse)
     {
         success(JSONResponse);
     }
                          failure:^(NSError *error)
     {
         failure(error);
     }];
}

- (void)sendTypingNotificationInRoom:(NSString*)roomId
                              typing:(BOOL)typing
                             timeout:(NSUInteger)timeout
                             success:(void (^)())success
                             failure:(void (^)(NSError *error))failure
{
    NSString *path = [NSString stringWithFormat:@"rooms/%@/typing/%@", roomId, self.credentials.userId];

    // All query parameters are optional. Fill the request parameters on demand
    NSMutableDictionary *parameters = [NSMutableDictionary dictionary];

    parameters[@"typing"] = [NSNumber numberWithBool:typing];

    if (-1 != timeout)
    {
        parameters[@"timeout"] = [NSNumber numberWithUnsignedInteger:timeout];
    }

    [httpClient requestWithMethod:@"PUT"
                             path:path
                       parameters:parameters
                          success:^(NSDictionary *JSONResponse)
     {
         success();
     }
                          failure:^(NSError *error)
     {
         failure(error);
     }];
}

- (void)initialSyncOfRoom:(NSString*)roomId
                withLimit:(NSInteger)limit
                  success:(void (^)(NSDictionary *JSONData))success
                  failure:(void (^)(NSError *error))failure
{
    NSString *path = [NSString stringWithFormat:@"rooms/%@/initialSync", roomId];
    
    [httpClient requestWithMethod:@"GET"
                             path:path
                       parameters:@{
                                    @"limit": [NSNumber numberWithInteger:limit]
                                    }
                          success:^(NSDictionary *JSONResponse)
     {
         
         success(JSONResponse);
     }
                          failure:^(NSError *error)
     {
         failure(error);
     }];
}


#pragma mark - Profile operations
- (void)setDisplayName:(NSString*)displayname
               success:(void (^)())success
               failure:(void (^)(NSError *error))failure
{
    NSString *path = [NSString stringWithFormat:@"profile/%@/displayname", credentials.userId];
    [httpClient requestWithMethod:@"PUT"
                           path:path
                     parameters:@{
                                  @"displayname": displayname
                                  }
                        success:^(NSDictionary *JSONResponse)
     {
         success();
     }
                        failure:^(NSError *error)
     {
         failure(error);
     }];
}

- (void)displayNameForUser:(NSString*)userId
                   success:(void (^)(NSString *displayname))success
                   failure:(void (^)(NSError *error))failure
{
    if (!userId)
    {
        userId = credentials.userId;
    }
    
    NSString *path = [NSString stringWithFormat:@"profile/%@/displayname", userId];
    [httpClient requestWithMethod:@"GET"
                           path:path
                     parameters:nil
                        success:^(NSDictionary *JSONResponse)
     {
         NSDictionary *cleanedJSONResponse = [MXJSONModel removeNullValuesInJSON:JSONResponse];
         success(cleanedJSONResponse[@"displayname"]);
     }
                        failure:^(NSError *error)
     {
         failure(error);
     }];
}

- (void)setAvatarUrl:(NSString*)avatarUrl
             success:(void (^)())success
             failure:(void (^)(NSError *error))failure
{
    NSString *path = [NSString stringWithFormat:@"profile/%@/avatar_url", credentials.userId];
    [httpClient requestWithMethod:@"PUT"
                           path:path
                     parameters:@{
                                  @"avatar_url": avatarUrl
                                  }
                        success:^(NSDictionary *JSONResponse)
     {
         success();
     }
                        failure:^(NSError *error)
     {
         failure(error);
     }];
}

- (void)avatarUrlForUser:(NSString*)userId
                 success:(void (^)(NSString *avatarUrl))success
                 failure:(void (^)(NSError *error))failure
{
    if (!userId)
    {
        userId = credentials.userId;
    }

    NSString *path = [NSString stringWithFormat:@"profile/%@/avatarUrl", userId];
    [httpClient requestWithMethod:@"GET"
                           path:path
                     parameters:nil
                        success:^(NSDictionary *JSONResponse)
     {
         NSDictionary *cleanedJSONResponse = [MXJSONModel removeNullValuesInJSON:JSONResponse];
         success(cleanedJSONResponse[@"avatar_url"]);
     }
                        failure:^(NSError *error)
     {
         failure(error);
     }];
}


#pragma mark - Presence operations
- (void)setPresence:(MXPresence)presence andStatusMessage:(NSString*)statusMessage
            success:(void (^)())success
            failure:(void (^)(NSError *error))failure
{
    NSString *path = [NSString stringWithFormat:@"presence/%@/status", credentials.userId];
    
    NSMutableDictionary *parameters = [NSMutableDictionary dictionary];
    parameters[@"presence"] = [MXTools presenceString:presence];
    if (statusMessage)
    {
        parameters[@"status_msg"] = statusMessage;
    }
    
    [httpClient requestWithMethod:@"PUT"
                             path:path
                       parameters:parameters
                          success:^(NSDictionary *JSONResponse)
     {
         success();
     }
                          failure:^(NSError *error)
     {
         failure(error);
     }];
}

- (void)presence:(NSString*)userId
         success:(void (^)(MXPresenceResponse *presence))success
         failure:(void (^)(NSError *error))failure
{
    if (!userId)
    {
        userId = credentials.userId;
    }
    
    NSString *path = [NSString stringWithFormat:@"presence/%@/status", userId];
    [httpClient requestWithMethod:@"GET"
                             path:path
                       parameters:nil
                          success:^(NSDictionary *JSONResponse)
     {
         MXPresenceResponse *presence = [MXPresenceResponse modelFromJSON:JSONResponse];
         success(presence);
     }
                          failure:^(NSError *error)
     {
         failure(error);
     }];
}

- (void)allUsersPresence:(void (^)(NSArray *userPresenceEvents))success
                 failure:(void (^)(NSError *error))failure
{
    // In C-S API v1, the only way to get all user presence is to make
    // a global initialSync
    // @TODO: Change it with C-S API v2 new APIs
    [self initialSyncWithLimit:0 success:^(NSDictionary *JSONData) {

        success([MXEvent modelsFromJSON:JSONData[@"presence"]]);

    } failure:^(NSError *error) {
        failure(error);
    }];
}

- (void)presenceList:(void (^)(MXPresenceResponse *presence))success
             failure:(void (^)(NSError *error))failure
{
    NSString *path = [NSString stringWithFormat:@"presence/list/%@", credentials.userId];
    [httpClient requestWithMethod:@"GET"
                             path:path
                       parameters:nil
                          success:^(NSDictionary *JSONResponse)
     {
         MXPresenceResponse *presence = [MXPresenceResponse modelFromJSON:JSONResponse];
         success(presence);
     }
                          failure:^(NSError *error)
     {
         failure(error);
     }];
}

- (void)presenceListAddUsers:(NSArray*)users
                     success:(void (^)())success
                     failure:(void (^)(NSError *error))failure
{
    NSString *path = [NSString stringWithFormat:@"presence/list/%@", credentials.userId];

    NSMutableDictionary *parameters = [NSMutableDictionary dictionary];
    parameters[@"invite"] = users;


    [httpClient requestWithMethod:@"POST"
                             path:path
                       parameters:parameters
                          success:^(NSDictionary *JSONResponse)
     {
         success();
     }
                          failure:^(NSError *error)
     {
         failure(error);
     }];
}


#pragma mark - Event operations
- (void)initialSyncWithLimit:(NSInteger)limit
                     success:(void (^)(NSDictionary *))success
                     failure:(void (^)(NSError *))failure
{
    [httpClient requestWithMethod:@"GET"
                           path:@"initialSync"
                     parameters:@{
                                  @"limit": [NSNumber numberWithInteger:limit]
                                  }
                        success:^(NSDictionary *JSONResponse)
     {
         
         success(JSONResponse);
     }
                        failure:^(NSError *error)
     {
         failure(error);
     }];
}

- (NSOperation *)eventsFromToken:(NSString*)token
          serverTimeout:(NSUInteger)serverTimeout
          clientTimeout:(NSUInteger)clientTimeout
                success:(void (^)(MXPaginationResponse *paginatedResponse))success
                failure:(void (^)(NSError *error))failure
{

    // All query parameters are optional. Fill the request parameters on demand
    NSMutableDictionary *parameters = [NSMutableDictionary dictionary];
    
    if (token)
    {
        parameters[@"from"] = token;
    }
    if (-1 != serverTimeout)
    {
        parameters[@"timeout"] = [NSNumber numberWithInteger:serverTimeout];
    }
    
    NSTimeInterval clientTimeoutInSeconds = clientTimeout;
    if (-1 != clientTimeoutInSeconds)
    {
        // If the Internet connection is lost, this timeout is used to be able to
        // cancel the current request and notify the client so that it can retry with a new request.
        clientTimeoutInSeconds = clientTimeoutInSeconds / 1000;
    }
    
    return [httpClient requestWithMethod:@"GET"
                           path:@"events"
                     parameters:parameters timeout:clientTimeoutInSeconds
                        success:^(NSDictionary *JSONResponse)
     {
         MXPaginationResponse *paginatedResponse = [MXPaginationResponse modelFromJSON:JSONResponse];
         success(paginatedResponse);
     }
                        failure:^(NSError *error)
     {
         failure(error);
     }];
}

- (void)publicRooms:(void (^)(NSArray *rooms))success
            failure:(void (^)(NSError *error))failure
{
    [httpClient requestWithMethod:@"GET"
                             path:@"publicRooms"
                       parameters:nil
                          success:^(NSDictionary *JSONResponse)
     {
         NSArray *publicRooms = [MXPublicRoom modelsFromJSON:JSONResponse[@"chunk"]];
         success(publicRooms);
     }
                          failure:^(NSError *error)
     {
         failure(error);
     }];
}

#pragma mark - Directory operations
- (void)roomIDForRoomAlias:(NSString*)roomAlias
                   success:(void (^)(NSString *roomId))success
                   failure:(void (^)(NSError *error))failure
{
    // Note: characters in a room alias need to be escaped in the URL
    NSString *path = [NSString stringWithFormat:@"directory/room/%@", [roomAlias stringByAddingPercentEscapesUsingEncoding:NSASCIIStringEncoding]];
    
    [httpClient requestWithMethod:@"GET"
                           path:path
                     parameters:nil
                        success:^(NSDictionary *JSONResponse)
     {
         success(JSONResponse[@"room_id"]);
     }
                        failure:^(NSError *error)
     {
         failure(error);
     }];
}


#pragma mark - Content upload
- (NSOperation*) uploadContent:(NSData *)data
             mimeType:(NSString *)mimeType
              timeout:(NSTimeInterval)timeoutInSeconds
              success:(void (^)(NSString *url))success
              failure:(void (^)(NSError *error))failure
       uploadProgress:(void (^)(NSUInteger bytesWritten, long long totalBytesWritten, long long totalBytesExpectedToWrite))uploadProgress
{
    NSString* path = [NSString stringWithFormat:@"%@/upload", kMXContentPrefixPath];
    NSDictionary *headers = @{@"Content-Type": mimeType};
    
    return [httpClient requestWithMethod:@"POST"
                             path:path
                       parameters:nil
                             data:data
                          headers:headers
                          timeout:timeoutInSeconds
                   uploadProgress:uploadProgress
                          success:^(NSDictionary *JSONResponse) {
                              NSString *contentURL = JSONResponse[@"content_uri"];
                              NSLog(@"uploadContent succeeded: %@",contentURL);
                              success(contentURL);
                          }
                          failure:failure];
}

- (NSString*)urlOfContent:(NSString*)mxcContentURI
{
    NSString *contentURL;

    // Replace the "mxc://" scheme by the absolute http location of the content
    if ([mxcContentURI hasPrefix:kMXContentUriScheme])
    {
        NSString *mxMediaPrefix = [NSString stringWithFormat:@"%@%@/download/", homeserver, kMXContentPrefixPath];
        contentURL = [mxcContentURI stringByReplacingOccurrencesOfString:kMXContentUriScheme withString:mxMediaPrefix];
    }

    return contentURL;
}

- (NSString*)urlOfContentThumbnail:(NSString*)mxcContentURI withSize:(CGSize)thumbnailSize andMethod:(MXThumbnailingMethod)thumbnailingMethod
{
    NSString *thumbnailURL;

    if ([mxcContentURI hasPrefix:kMXContentUriScheme])
    {
        // Replace the "mxc://" scheme by the absolute http location for the content thumbnail
        NSString *mxThumbnailPrefix = [NSString stringWithFormat:@"%@%@/thumbnail/", homeserver, kMXContentPrefixPath];
        thumbnailURL = [mxcContentURI stringByReplacingOccurrencesOfString:kMXContentUriScheme withString:mxThumbnailPrefix];

        // Convert MXThumbnailingMethod to parameter string
        NSString *thumbnailingMethodString;
        switch (thumbnailingMethod)
        {
            case MXThumbnailingMethodScale:
                thumbnailingMethodString = @"scale";
                break;

            case MXThumbnailingMethodCrop:
                thumbnailingMethodString = @"crop";
                break;
        }

        // Add thumbnailing parameters to the URL
        thumbnailURL = [NSString stringWithFormat:@"%@?width=%tu&height=%tu&method=%@", thumbnailURL, (NSUInteger)thumbnailSize.width, (NSUInteger)thumbnailSize.height, thumbnailingMethodString];
    }

    return thumbnailURL;
}


#pragma mark - Identity server API
- (void)setIdentityServer:(NSString *)identityServer
{
    _identityServer = [identityServer copy];
    identityHttpClient = [[MXHTTPClient alloc] initWithBaseURL:[NSString stringWithFormat:@"%@%@", identityServer, kMXIdentityAPIPrefixPath]];
}

- (void)lookup3pid:(NSString*)address
         forMedium:(NSString*)medium
           success:(void (^)(NSString *userId))success
           failure:(void (^)(NSError *error))failure
{
    [identityHttpClient requestWithMethod:@"GET"
                                     path:@"lookup"
                               parameters:@{
                                            @"medium": medium,
                                            @"address": address
                                            }
                                  success:^(NSDictionary *JSONResponse)
     {
         success(JSONResponse[@"mxid"]);
     }
                          failure:^(NSError *error)
     {
         failure(error);
     }];
}

- (void)requestEmailValidation:(NSString*)email
                  clientSecret:(NSString*)clientSecret
                   sendAttempt:(NSUInteger)sendAttempt
                       success:(void (^)(NSString *sid))success
                       failure:(void (^)(NSError *error))failure
{
    // The identity server expects params in the URL
    NSString *path = [NSString stringWithFormat:@"validate/email/requestToken?clientSecret=%@&email=%@&sendAttempt=%tu", clientSecret, email, sendAttempt];
    [identityHttpClient requestWithMethod:@"POST"
                                     path:path
                               parameters:nil
                                  success:^(NSDictionary *JSONResponse)
     {
         success(JSONResponse[@"sid"]);
     }
                                  failure:^(NSError *error)
     {
         failure(error);
     }];
}

- (void)validateEmail:(NSString*)sid
      validationToken:(NSString*)validationToken
         clientSecret:(NSString*)clientSecret
              success:(void (^)(BOOL success))success
              failure:(void (^)(NSError *error))failure
{
    // The identity server expects params in the URL
    NSString *path = [NSString stringWithFormat:@"validate/email/submitToken?token=%@&sid=%@&clientSecret=%@", validationToken, sid, clientSecret];
    [identityHttpClient requestWithMethod:@"POST"
                                     path:path
                               parameters:nil
                                  success:^(NSDictionary *JSONResponse)
     {
         NSNumber *successNumber = JSONResponse[@"success"];
         success([successNumber boolValue]);
     }
                                  failure:^(NSError *error)
     {
         failure(error);
     }];
}

- (void)bind3PID:(NSString*)userId
             sid:(NSString*)sid
    clientSecret:(NSString*)clientSecret
         success:(void (^)(NSDictionary *JSONResponse))success
         failure:(void (^)(NSError *error))failure
{
    // The identity server expects params in the URL
    NSString *path = [NSString stringWithFormat:@"3pid/bind?mxid=%@&sid=%@&clientSecret=%@", userId, sid, clientSecret];
    [identityHttpClient requestWithMethod:@"POST"
                                     path:path
                               parameters:nil
                                  success:^(NSDictionary *JSONResponse)
     {
         // For now, provide the JSON response as is
         success(JSONResponse);
     }
                                  failure:^(NSError *error)
     {
         failure(error);
     }];
}

@end<|MERGE_RESOLUTION|>--- conflicted
+++ resolved
@@ -97,11 +97,7 @@
         credentials = credentials2;
         
         httpClient = [[MXHTTPClient alloc] initWithBaseURL:[NSString stringWithFormat:@"%@%@", homeserver, kMXAPIPrefixPath] andAccessToken:credentials.accessToken];
-<<<<<<< HEAD
-        
-=======
-
->>>>>>> 937fc541
+
         // By default, use the same address for the identity server
         self.identityServer = homeserver;
     }
